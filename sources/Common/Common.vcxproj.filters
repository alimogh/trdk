﻿<?xml version="1.0" encoding="utf-8"?>
<Project ToolsVersion="4.0" xmlns="http://schemas.microsoft.com/developer/msbuild/2003">
  <ItemGroup>
    <Filter Include="Source Files">
      <UniqueIdentifier>{4FC737F1-C7A5-4376-A066-2A32D752A2FF}</UniqueIdentifier>
      <Extensions>cpp;c;cc;cxx;def;odl;idl;hpj;bat;asm;asmx</Extensions>
    </Filter>
    <Filter Include="Header Files">
      <UniqueIdentifier>{93995380-89BD-4b04-88EB-625FBE52EBFB}</UniqueIdentifier>
      <Extensions>h;hpp;hxx;hm;inl;inc;xsd</Extensions>
    </Filter>
  </ItemGroup>
  <ItemGroup>
    <ClCompile Include="Assert.cpp">
      <Filter>Source Files</Filter>
    </ClCompile>
    <ClCompile Include="Util.cpp">
      <Filter>Source Files</Filter>
    </ClCompile>
    <ClCompile Include="FileSystemChangeNotificator.cpp">
      <Filter>Source Files</Filter>
    </ClCompile>
    <ClCompile Include="Exception.cpp">
      <Filter>Source Files</Filter>
    </ClCompile>
    <ClCompile Include="SysError.cpp">
      <Filter>Source Files</Filter>
    </ClCompile>
    <ClCompile Include="Prec.cpp">
      <Filter>Source Files</Filter>
    </ClCompile>
    <ClCompile Include="Symbol.cpp">
      <Filter>Source Files</Filter>
    </ClCompile>
    <ClCompile Include="Ini.cpp">
      <Filter>Source Files</Filter>
    </ClCompile>
    <ClCompile Include="Currency.cpp">
      <Filter>Source Files</Filter>
    </ClCompile>
    <ClCompile Include="TimeMeasurement.cpp">
      <Filter>Source Files</Filter>
    </ClCompile>
    <ClCompile Include="SecurityType.cpp">
      <Filter>Source Files</Filter>
    </ClCompile>
    <ClCompile Include="ExpirationCalendar.cpp">
      <Filter>Source Files</Filter>
    </ClCompile>
    <ClCompile Include="ExpirationCalendarUTest.cpp">
      <Filter>Source Files</Filter>
    </ClCompile>
    <ClCompile Include="SymbolUTest.cpp">
      <Filter>Source Files</Filter>
    </ClCompile>
    <ClCompile Include="UtilUTest.cpp">
      <Filter>Source Files</Filter>
    </ClCompile>
    <ClCompile Include="VerifyModules.cpp">
      <Filter>Source Files</Filter>
    </ClCompile>
  </ItemGroup>
  <ItemGroup>
    <ClInclude Include="Assert.hpp">
      <Filter>Header Files</Filter>
    </ClInclude>
    <ClInclude Include="UseUnused.hpp">
      <Filter>Header Files</Filter>
    </ClInclude>
    <ClInclude Include="Util.hpp">
      <Filter>Header Files</Filter>
    </ClInclude>
    <ClInclude Include="Common.hpp">
      <Filter>Header Files</Filter>
    </ClInclude>
    <ClInclude Include="Foreach.hpp">
      <Filter>Header Files</Filter>
    </ClInclude>
    <ClInclude Include="FileSystemChangeNotificator.hpp">
      <Filter>Header Files</Filter>
    </ClInclude>
    <ClInclude Include="Dll.hpp">
      <Filter>Header Files</Filter>
    </ClInclude>
    <ClInclude Include="Exception.hpp">
      <Filter>Header Files</Filter>
    </ClInclude>
    <ClInclude Include="SysError.hpp">
      <Filter>Header Files</Filter>
    </ClInclude>
    <ClInclude Include="Prec.hpp">
      <Filter>Header Files</Filter>
    </ClInclude>
    <ClInclude Include="Symbol.hpp">
      <Filter>Header Files</Filter>
    </ClInclude>
    <ClInclude Include="Constants.h">
      <Filter>Header Files</Filter>
    </ClInclude>
    <ClInclude Include="SegmentedVector.hpp">
      <Filter>Header Files</Filter>
    </ClInclude>
    <ClInclude Include="Ini.hpp">
      <Filter>Header Files</Filter>
    </ClInclude>
    <ClInclude Include="Currency.hpp">
      <Filter>Header Files</Filter>
    </ClInclude>
    <ClInclude Include="TimeMeasurement.hpp">
      <Filter>Header Files</Filter>
    </ClInclude>
    <ClInclude Include="Spin.hpp">
      <Filter>Header Files</Filter>
    </ClInclude>
    <ClInclude Include="Numeric.hpp">
      <Filter>Header Files</Filter>
    </ClInclude>
    <ClInclude Include="VersionInfo.hpp">
      <Filter>Header Files</Filter>
    </ClInclude>
    <ClInclude Include="SecurityType.hpp">
      <Filter>Header Files</Filter>
    </ClInclude>
    <ClInclude Include="ExpirationCalendar.hpp">
      <Filter>Header Files</Filter>
    </ClInclude>
    <ClInclude Include="Fwd.hpp">
      <Filter>Header Files</Filter>
    </ClInclude>
    <ClInclude Include="Accumulators.hpp">
      <Filter>Header Files</Filter>
    </ClInclude>
    <ClInclude Include="VerifyModules.hpp">
      <Filter>Header Files</Filter>
    </ClInclude>
<<<<<<< HEAD
=======
    <ClInclude Include="NetworkClientServiceSocketIo.hpp">
      <Filter>Header Files</Filter>
    </ClInclude>
    <ClInclude Include="NetworkClientServiceUnsecureSocketIo.hpp">
      <Filter>Header Files</Filter>
    </ClInclude>
    <ClInclude Include="NetworkClientServiceSecureSocketIo.hpp">
      <Filter>Header Files</Filter>
    </ClInclude>
    <ClInclude Include="Crypto.hpp">
      <Filter>Header Files</Filter>
    </ClInclude>
>>>>>>> cac81906
  </ItemGroup>
</Project><|MERGE_RESOLUTION|>--- conflicted
+++ resolved
@@ -133,20 +133,8 @@
     <ClInclude Include="VerifyModules.hpp">
       <Filter>Header Files</Filter>
     </ClInclude>
-<<<<<<< HEAD
-=======
-    <ClInclude Include="NetworkClientServiceSocketIo.hpp">
-      <Filter>Header Files</Filter>
-    </ClInclude>
-    <ClInclude Include="NetworkClientServiceUnsecureSocketIo.hpp">
-      <Filter>Header Files</Filter>
-    </ClInclude>
-    <ClInclude Include="NetworkClientServiceSecureSocketIo.hpp">
-      <Filter>Header Files</Filter>
-    </ClInclude>
     <ClInclude Include="Crypto.hpp">
       <Filter>Header Files</Filter>
     </ClInclude>
->>>>>>> cac81906
   </ItemGroup>
 </Project>