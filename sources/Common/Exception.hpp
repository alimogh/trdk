--- conflicted
+++ resolved
@@ -88,21 +88,19 @@
       : Exception(what) {}
 };
 
-<<<<<<< HEAD
 //! Custom branch exception - only by this exception strategy instance will be
 //! blocked.
 class StrategyCriticalException : public Exception {
  public:
   explicit StrategyCriticalException(const char *what) noexcept
       : Exception(what) {}
-=======
+};
+
 class StructuredException : public Exception {
  public:
   explicit StructuredException(const char* what) noexcept : Exception(what) {}
 
   static void SetupForThisThread() noexcept;
->>>>>>> 83065815
-};
 
 }  // namespace Lib
 }  // namespace trdk