--- conflicted
+++ resolved
@@ -78,22 +78,14 @@
 
 ////////////////////////////////////////////////////////////////////////////////
 
-<<<<<<< HEAD
-boost::array<unsigned char, SHA512_DIGEST_LENGTH> Crypto::CalcHmacSha512Digest(
-    const std::string &source, const std::string &key) {
-=======
 boost::array<unsigned char, SHA512_DIGEST_LENGTH> Hmac::CalcSha512Digest(
     const unsigned char *source, size_t sourceLen, const std::string &key) {
->>>>>>> a1f9d1f3
   boost::array<unsigned char, SHA512_DIGEST_LENGTH> result;
-  HMAC(EVP_sha512(), key.c_str(), static_cast<int>(key.size()),
-       reinterpret_cast<const unsigned char *>(source.c_str()), source.size(),
-       &result[0], nullptr);
+  HMAC(EVP_sha512(), key.c_str(), static_cast<int>(key.size()), source,
+       sourceLen, &result[0], nullptr);
   return result;
 }
 
-<<<<<<< HEAD
-=======
 boost::array<unsigned char, SHA512_DIGEST_LENGTH> Hmac::CalcSha512Digest(
     const std::string &source, const std::string &key) {
   return CalcSha512Digest(
@@ -130,5 +122,4 @@
       key, keyLen);
 }
 
->>>>>>> a1f9d1f3
 ////////////////////////////////////////////////////////////////////////////////