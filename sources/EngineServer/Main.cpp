/**************************************************************************
 *   Created: 2013/02/02 21:02:42
 *    Author: Eugene V. Palchukovsky
 *    E-mail: eugene@palchukovsky.com
 * -------------------------------------------------------------------
 *   Project: Trading Robot Development Kit
 *       URL: http://robotdk.com
 * Copyright: Eugene V. Palchukovsky
 **************************************************************************/

#include "Prec.hpp"
#include "Server.hpp"

namespace fs = boost::filesystem;

using namespace trdk;
using namespace trdk::Lib;
using namespace trdk::EngineServer;

//////////////////////////////////////////////////////////////////////////

namespace {

	fs::path GetIniFilePath(const char *inputValue) {
		fs::path result = Normalize(GetExeWorkingDir() / inputValue);
		if (fs::is_directory(result)) {
			result /= "default.ini";
		}
		return result;
	}

}

//////////////////////////////////////////////////////////////////////////

namespace {

	bool RunServerService(int /*argc*/, const char * /*argv*/[]) {
		//! @todo Implement service installation
		return false;
	}

	bool InstallServerService(int /*argc*/, const char * /*argv*/[]) {
		//! @todo Implement service installation
		return false;
	}

	bool UninstallServerService(int /*argc*/, const char * /*argv*/[]) {
		//! @todo Implement service commands
		return false;
	}

	bool StartServerService(int /*argc*/, const char * /*argv*/[]) {
		//! @todo Implement service commands
		return false;
	}

	bool StopServerService(int /*argc*/, const char * /*argv*/[]) {
		//! @todo Implement service commands
		return false;
	}

	bool ShowServerServiceStatus(int /*argc*/, const char * /*argv*/[]) {
		//! @todo Implement service commands
		return false;
	}

	bool RunServerStandalone(int argc, const char *argv[]) {
		if (argc < 3 || !strlen(argv[2])) {
			std::cerr << "No configuration file specified." << std::endl;
			return false;
		}
		//! @todo Implement run standalone command
		return false;
	}

	bool DebugStrategy(int argc, const char *argv[]) {
	
		if (argc < 3 || !strlen(argv[2])) {
			std::cerr << "No configuration file specified." << std::endl;
			return false;
		}

		const char *const uuid = "DEBUG";
	
		Server server;
		bool result = true;

		try {
			server.Run(uuid, GetIniFilePath(argv[2]), true, argc, argv);
		} catch (const Exception &ex) {
			std::cerr
				<< "Failed to start engine: \"" << ex << "\"."
				<< std::endl;
			result = false;
		}

		if (result) {
<<<<<<< HEAD
		
			std::cout
				<< std::endl
				<< "To stop please enter:" << std::endl
				<< "\t's' - normal stop,"
					<< " wait until all positions will be closed and stop;"
					<< std::endl
				<< "\t'u' - urgent stop,"
					<< " all position will be forcibly closed before;"
					<< std::endl
				<< std::endl;
			
			for ( ; ; ) {
				const auto &stopMode = getchar();
				if (stopMode == 's' || stopMode == 'S') {
					Log::Info("Stopping engine with 'S'-scenario...");
					std::cout
						<< "Waiting until all positions will be closed"
							<< " by conditions..."
						<< " To interrupt closing process use Ctrl + C."
						<< std::endl;
					try {
						server.WaitForCancelAndStop();
					} catch (const Exception &ex) {
						Log::Error(
							"Failed to stop engine: \"%1%\".",
							ex.what());
						result = false;
					}
					break;
				} else if (stopMode == 'u' || stopMode == 'U') {
					Log::Info("Stopping engine with 'U'-scenario...");
					std::cout
						<< "Closing all position before stop..."
						<< " To interrupt closing process use Ctrl + C."
						<< std::endl;
					try {
						server.CancelAllAndStop();
						break;
					} catch (const Exception &ex) {
						Log::Error(
							"Failed to stop engine: \"%1%\".",
							ex.what());
						result = false;
					}
					break;
				} else {
					std::cout
						<< "Unknown command."
							<< " Please enter 's' (normal stop)"
							<< " or 'u' (urgent)."
							<< std::endl;
				}
=======
			try {
				server.StopAll();
			} catch (const Exception &ex) {
				std::cerr
					<< "Failed to stop engine: \"" << ex << "\"."
					<< std::endl;
				result = false;
				getchar();
>>>>>>> 4613ff58
			}

		} else {
			getchar();
		}

		return result;

	}

}

//////////////////////////////////////////////////////////////////////////

int main(int argc, const char *argv[]) {
	
	int result = 3;
	
	try {

		boost::function<bool (int, const char *[])> func;
		if (argc > 1) {
			Verify(--result >= 0);
			typedef std::map<std::string, decltype(func)> Commands;
			Commands commands;
			size_t i = 0;
			commands["service"] = &RunServerService; ++i;
			commands["install"] = &InstallServerService; ++i;
			commands["uninstall"] = &UninstallServerService; ++i;
			commands["start"] = &StartServerService; ++i;
			commands["stop"] = &StopServerService; ++i;
			commands["status"] = &ShowServerServiceStatus; ++i;
			commands["s"] = &ShowServerServiceStatus; ++i;
			commands["standalone"] = &RunServerStandalone; ++i;
			commands["r"] = &RunServerStandalone; ++i;
			commands["debug"] = &DebugStrategy; ++i;
			commands["d"] = &DebugStrategy; ++i;
			AssertEq(i, commands.size());
			const Commands::const_iterator commandPos = commands.find(argv[1]);
			if (commandPos != commands.end()) {
				Verify(--result >= 0);
				func = commandPos->second;
			} else {
				std::list<std::string> commandsStr; 
				foreach (const auto &cmd, commands) {
					if (cmd.first.size() > 1) {
						commandsStr.push_back(cmd.first);
					}
				}
				std::cerr
					<< "No command specified." << std::endl
					<< "Usage: " << argv[0]
					<< " [ " << boost::join(commandsStr, " ] | [ ") << " ]"
					<< std::endl
					<< std::endl
					<< "Debug:" << std::endl
					<< "    d, debug \"path to INI-file"
						<< " or path to default.ini directory\"" << std::endl
					<< std::endl
					<< std::endl;
			}
		}
		
		if (func) {
			if (func(argc, argv)) {
				Verify(--result >= 0);
			}
		}

	} catch (...) {
		AssertFailNoException();
	}
#	ifdef DEV_VER
		getchar();
#	endif
	return result;

}<|MERGE_RESOLUTION|>--- conflicted
+++ resolved
@@ -96,7 +96,6 @@
 		}
 
 		if (result) {
-<<<<<<< HEAD
 		
 			std::cout
 				<< std::endl
@@ -112,8 +111,8 @@
 			for ( ; ; ) {
 				const auto &stopMode = getchar();
 				if (stopMode == 's' || stopMode == 'S') {
-					Log::Info("Stopping engine with 'S'-scenario...");
 					std::cout
+						<< "Stopping engine with 'S'-scenario..."
 						<< "Waiting until all positions will be closed"
 							<< " by conditions..."
 						<< " To interrupt closing process use Ctrl + C."
@@ -121,15 +120,16 @@
 					try {
 						server.WaitForCancelAndStop();
 					} catch (const Exception &ex) {
-						Log::Error(
-							"Failed to stop engine: \"%1%\".",
-							ex.what());
+						EventsLog::BroadcastCriticalError(
+							(boost::format("Failed to stop engine: \"%1%\".")
+									% ex)
+								.str());
 						result = false;
 					}
 					break;
 				} else if (stopMode == 'u' || stopMode == 'U') {
-					Log::Info("Stopping engine with 'U'-scenario...");
 					std::cout
+						<< "Stopping engine with 'U'-scenario..."
 						<< "Closing all position before stop..."
 						<< " To interrupt closing process use Ctrl + C."
 						<< std::endl;
@@ -137,9 +137,10 @@
 						server.CancelAllAndStop();
 						break;
 					} catch (const Exception &ex) {
-						Log::Error(
-							"Failed to stop engine: \"%1%\".",
-							ex.what());
+						EventsLog::BroadcastCriticalError(
+							(boost::format("Failed to stop engine: \"%1%\".")
+									% ex)
+								.str());
 						result = false;
 					}
 					break;
@@ -150,16 +151,6 @@
 							<< " or 'u' (urgent)."
 							<< std::endl;
 				}
-=======
-			try {
-				server.StopAll();
-			} catch (const Exception &ex) {
-				std::cerr
-					<< "Failed to stop engine: \"" << ex << "\"."
-					<< std::endl;
-				result = false;
-				getchar();
->>>>>>> 4613ff58
 			}
 
 		} else {
