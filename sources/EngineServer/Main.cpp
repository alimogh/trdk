--- conflicted
+++ resolved
@@ -94,69 +94,6 @@
 				<< std::endl;
 			result = false;
 		}
-<<<<<<< HEAD
-
-		if (result) {
-		
-			std::cout
-				<< std::endl
-				<< "To stop please enter:" << std::endl
-				<< "\t's' - normal stop,"
-					<< " wait until all positions will be closed and stop;"
-					<< std::endl
-				<< "\t'u' - urgent stop,"
-					<< " all position will be forcibly closed before;"
-					<< std::endl
-				<< std::endl;
-			
-			for ( ; ; ) {
-				const auto &stopMode = getchar();
-				if (stopMode == 's' || stopMode == 'S') {
-					std::cout
-						<< "Stopping engine with 'S'-scenario..."
-						<< "Waiting until all positions will be closed"
-							<< " by conditions..."
-						<< " To interrupt closing process use Ctrl + C."
-						<< std::endl;
-					try {
-						server.WaitForCancelAndStop();
-					} catch (const Exception &ex) {
-						EventsLog::BroadcastCriticalError(
-							(boost::format("Failed to stop engine: \"%1%\".")
-									% ex)
-								.str());
-						result = false;
-					}
-					break;
-				} else if (stopMode == 'u' || stopMode == 'U') {
-					std::cout
-						<< "Stopping engine with 'U'-scenario..."
-						<< "Closing all position before stop..."
-						<< " To interrupt closing process use Ctrl + C."
-						<< std::endl;
-					try {
-						server.CancelAllAndStop();
-						break;
-					} catch (const Exception &ex) {
-						EventsLog::BroadcastCriticalError(
-							(boost::format("Failed to stop engine: \"%1%\".")
-									% ex)
-								.str());
-						result = false;
-					}
-					break;
-				} else {
-					std::cout
-						<< "Unknown command."
-							<< " Please enter 's' (normal stop)"
-							<< " or 'u' (urgent)."
-							<< std::endl;
-				}
-			}
-
-		} else {
-			getchar();
-=======
 		
 		if (result) {
 
@@ -204,7 +141,6 @@
 			std::cout << "Stopped. Press any key to exit." << std::endl;
 			getchar();
 
->>>>>>> 1a3a6de9
 		}
 
 		return result;
