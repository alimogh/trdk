--- conflicted
+++ resolved
@@ -116,32 +116,8 @@
 
 }
 
-<<<<<<< HEAD
-void Server::CancelAllAndStop() {
-	{
-		Lock lock(m_mutex);
-		foreach (const auto &e, m_engines) {
-			e.engine->CancelAllAndBlock();
-		}
-	}
-	StopAll();
-}
-
-void Server::WaitForCancelAndStop() {
-	{
-		Lock lock(m_mutex);
-		foreach (const auto &e, m_engines) {
-			e.engine->WaitForCancelAndBlock();
-		}
-	}
-	StopAll();
-}
-
-void Server::StopAll() {
-=======
 void Server::StopAll(const trdk::StopMode &stopMode) {
 
->>>>>>> 1a3a6de9
 	const Lock lock(m_mutex);
 
 	{
