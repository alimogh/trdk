--- conflicted
+++ resolved
@@ -57,17 +57,12 @@
 
 	public:
 
-<<<<<<< HEAD
-		void Run(const std::string &uuid, const boost::filesystem::path &);
-=======
 		void Run(
 					const std::string &uuid,
 					const boost::filesystem::path &,
-					bool isReplayMode,
 					bool enableStdOutLog,
 					int argc,
 					const char *argv[]);
->>>>>>> 9cd68a97
 		void StopAll();
 
 	private:
