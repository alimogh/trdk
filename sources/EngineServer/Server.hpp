/**************************************************************************
 *   Created: 2013/02/03 11:26:52
 *    Author: Eugene V. Palchukovsky
 *    E-mail: eugene@palchukovsky.com
 * -------------------------------------------------------------------
 *   Project: Trading Robot Development Kit
 *       URL: http://robotdk.com
 * Copyright: Eugene V. Palchukovsky
 **************************************************************************/

#pragma once

#include "Engine/Context.hpp"
#include "Core/TradingLog.hpp"

namespace trdk { namespace EngineServer {

	class Server : private boost::noncopyable {

	private:

		typedef boost::mutex Mutex;
		typedef Mutex::scoped_lock Lock;

		struct EngineInfo {

			std::string uuid;

			boost::shared_ptr<std::ofstream> eventsLogFile;
			boost::shared_ptr<Engine::Context::Log> eventsLog;
			boost::shared_ptr<std::ofstream> tradingLogFile;
			boost::shared_ptr<Engine::Context::TradingLog> tradingLog;

			boost::shared_ptr<trdk::Engine::Context> engine;

		};

		struct ByUuid {
			//...//
		};

		typedef boost::multi_index_container<
				EngineInfo,
				boost::multi_index::indexed_by<
					boost::multi_index::hashed_unique<
						boost::multi_index::tag<ByUuid>,
						boost::multi_index::member<
							EngineInfo,
							std::string,
							&EngineInfo::uuid>>>>
			Engines;
		typedef Engines::index<ByUuid>::type SubscribedBySubscriber;

	public:

		Server();

	public:

		void Run(
					const std::string &uuid,
					const boost::filesystem::path &,
					bool enableStdOutLog,
					int argc,
					const char *argv[]);
<<<<<<< HEAD
		void CancelAllAndStop();
		void WaitForCancelAndStop();
		void StopAll();
=======
		void StopAll(const trdk::StopMode &);
>>>>>>> 1a3a6de9

	private:

		Mutex m_mutex;
		Engines m_engines;

	};

} }<|MERGE_RESOLUTION|>--- conflicted
+++ resolved
@@ -63,13 +63,7 @@
 					bool enableStdOutLog,
 					int argc,
 					const char *argv[]);
-<<<<<<< HEAD
-		void CancelAllAndStop();
-		void WaitForCancelAndStop();
-		void StopAll();
-=======
 		void StopAll(const trdk::StopMode &);
->>>>>>> 1a3a6de9
 
 	private:
 
