/**************************************************************************
 *   Created: 2014/04/29 22:59:29
 *    Author: Eugene V. Palchukovsky
 *    E-mail: eugene@palchukovsky.com
 * -------------------------------------------------------------------
 *   Project: Trading Robot Development Kit
 *       URL: http://robotdk.com
 * Copyright: Eugene V. Palchukovsky
 **************************************************************************/

#include "Prec.hpp"
#include "SimpleApiBridgeServer.hpp"
#include "SimpleApiBridge.hpp"
#include "SimpleApiUtil.hpp"
#include "Services/BarService.hpp"
#include "Core/Security.hpp"

using namespace trdk;
using namespace trdk::Lib;
using namespace trdk::SimpleApi;

////////////////////////////////////////////////////////////////////////////////

namespace {

	BridgeServer theBridgeServer;
	
	const BridgeServer::BridgeId bridgeId = 0;

}

////////////////////////////////////////////////////////////////////////////////

int _stdcall trdk_InitLog(char *logFilePath) {
	try {
		theBridgeServer.InitLog(logFilePath);
		return 1;
	} catch (const Exception &ex) {
		Log::Error("Failed to init log: \"%1%\".", ex);
	} catch (...) {
		AssertFailNoException();
	}
	return 0;
}

int32_t trdk_InitLogToStdOut() {
	try {
		Log::EnableEventsToStdOut();
		return 1;
	} catch (const Exception &ex) {
		Log::Error("Failed to init log to StdOut: \"%1%\".", ex);
	} catch (...) {
		AssertFailNoException();
	}
	return 0;
}

////////////////////////////////////////////////////////////////////////////////

int32_t _stdcall trdk_DestroyAllBridges() {
	try {
		theBridgeServer.DestoryAllBridge();
		return 1;
	} catch (const Exception &ex) {
		Log::Error("Failed to destroy all Bridges: \"%1%\".", ex);
	} catch (...) {
		AssertFailNoException();
	}
	return 0;
}

////////////////////////////////////////////////////////////////////////////////

<<<<<<< HEAD
uint32_t _stdcall trdk_ResolveFutOpt(
=======
uint64_t trdk_ResolveFutOpt(
>>>>>>> f444cae0
			const char *symbol,
			const char *exchange,
			const char *expirationDate,
			double strike,
			const char *right,
			const char *tradingClass,
			int32_t dataStartDate,
			int32_t dataStartTime,
			int32_t barIntervalType) {
	Assert(symbol);
	Assert(exchange);
	Assert(expirationDate);
	AssertNe(.0, strike);
	Assert(right);
	Assert(dataStartDate);
	Assert(dataStartTime);
	Assert(tradingClass);
	try {
		const std::string exchangeStr(exchange);
		return theBridgeServer
			.CheckBridge(bridgeId, exchangeStr)
			.ResolveFutOpt(
				symbol,
				exchangeStr,
				expirationDate,
				strike,
				right,
				tradingClass,
				Util::ConvertEasyLanguageDateTimeToPTime(
					dataStartDate,
					dataStartTime),
				barIntervalType);
	} catch (const Exception &ex) {
		Log::Error(
			"Failed to resolve FOP Symbol \"%1%:%2%\" (%3%, %4%)"
				" across Bridge: \"%5%\".",
			symbol,
			exchange,
			expirationDate,
			strike,
			ex);
	} catch (...) {
		AssertFailNoException();
	}
	return 0;
}

////////////////////////////////////////////////////////////////////////////////

<<<<<<< HEAD
double _stdcall trdk_GetImpliedVolatility(
			uint32_t barServiceHandle,
			int32_t date,
			int32_t time) {
	try {
 		return theBridgeServer
 			.GetBridge(bridgeId)
 			.GetBarService(barServiceHandle)
 			.GetBar(Util::ConvertEasyLanguageDateTimeToPTime(date, time))
			.impliedVolatility;
=======
double trdk_GetLastPrice(uint64_t securityId) {
	try {
		return theBridgeServer
			.GetBridge(bridgeId)
			.GetSecurity(reinterpret_cast<Bridge::SecurityId &>(securityId))
			.GetLastPrice();
>>>>>>> f444cae0
	} catch (const Exception &ex) {
		Log::Error(
			"Failed to get Implied Volatility across Bridge: \"%1%\".",
			ex);
	} catch (...) {
		AssertFailNoException();
	}
	return 0;
}

////////////////////////////////////////////////////////////////////////////////<|MERGE_RESOLUTION|>--- conflicted
+++ resolved
@@ -71,11 +71,7 @@
 
 ////////////////////////////////////////////////////////////////////////////////
 
-<<<<<<< HEAD
-uint32_t _stdcall trdk_ResolveFutOpt(
-=======
-uint64_t trdk_ResolveFutOpt(
->>>>>>> f444cae0
+uint64_t _stdcall trdk_ResolveFutOpt(
 			const char *symbol,
 			const char *exchange,
 			const char *expirationDate,
@@ -125,25 +121,16 @@
 
 ////////////////////////////////////////////////////////////////////////////////
 
-<<<<<<< HEAD
 double _stdcall trdk_GetImpliedVolatility(
-			uint32_t barServiceHandle,
+			uint64_t barServiceHandle,
 			int32_t date,
 			int32_t time) {
 	try {
- 		return theBridgeServer
- 			.GetBridge(bridgeId)
- 			.GetBarService(barServiceHandle)
- 			.GetBar(Util::ConvertEasyLanguageDateTimeToPTime(date, time))
-			.impliedVolatility;
-=======
-double trdk_GetLastPrice(uint64_t securityId) {
-	try {
 		return theBridgeServer
 			.GetBridge(bridgeId)
-			.GetSecurity(reinterpret_cast<Bridge::SecurityId &>(securityId))
-			.GetLastPrice();
->>>>>>> f444cae0
+			.GetBarService(reinterpret_cast<Bridge::BarServiceHandle &>(barServiceHandle))
+			.GetBar(Util::ConvertEasyLanguageDateTimeToPTime(date, time))
+			.impliedVolatility;
 	} catch (const Exception &ex) {
 		Log::Error(
 			"Failed to get Implied Volatility across Bridge: \"%1%\".",
