--- conflicted
+++ resolved
@@ -240,21 +240,17 @@
     <Import Project="..\Distribution Dll Test.props" />
     <Import Project="..\Configuration Test.props" />
   </ImportGroup>
-<<<<<<< HEAD
+  <ItemDefinitionGroup Condition="'$(Configuration)|$(Platform)'=='Release DLL|x64'">
+    <ClCompile>
+      <DisableSpecificWarnings>4702;%(DisableSpecificWarnings)</DisableSpecificWarnings>
+    </ClCompile>
+  </ItemDefinitionGroup>
+  <ItemDefinitionGroup Condition="'$(Configuration)|$(Platform)'=='Test DLL|x64'">
+    <ClCompile>
+      <DisableSpecificWarnings>4702;%(DisableSpecificWarnings)</DisableSpecificWarnings>
+    </ClCompile>
+  </ItemDefinitionGroup>
   <ItemDefinitionGroup Condition="'$(Configuration)|$(Platform)'=='Test Standalone|x64'">
-    <ClCompile />
-=======
-  <ItemDefinitionGroup Condition="'$(Configuration)|$(Platform)'=='Release DLL|x64'">
-    <ClCompile>
-      <DisableSpecificWarnings>4702;%(DisableSpecificWarnings)</DisableSpecificWarnings>
-    </ClCompile>
-  </ItemDefinitionGroup>
-  <ItemDefinitionGroup Condition="'$(Configuration)|$(Platform)'=='Test DLL|x64'">
-    <ClCompile>
-      <DisableSpecificWarnings>4702;%(DisableSpecificWarnings)</DisableSpecificWarnings>
-    </ClCompile>
-  </ItemDefinitionGroup>
-  <ItemDefinitionGroup Condition="'$(Configuration)|$(Platform)'=='Test Standalone|x64'">
     <ClCompile>
       <DisableSpecificWarnings>4702;%(DisableSpecificWarnings)</DisableSpecificWarnings>
     </ClCompile>
@@ -283,7 +279,6 @@
     <ClCompile>
       <DisableSpecificWarnings>4702;%(DisableSpecificWarnings)</DisableSpecificWarnings>
     </ClCompile>
->>>>>>> 31231529
   </ItemDefinitionGroup>
   <ItemGroup>
     <ClInclude Include="Api.h" />
