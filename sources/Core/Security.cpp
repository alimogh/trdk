/**************************************************************************
 *   Created: 2012/07/09 18:42:14
 *    Author: Eugene V. Palchukovsky
 *    E-mail: eugene@palchukovsky.com
 * -------------------------------------------------------------------
 *   Project: Trading Robot Development Kit
 *       URL: http://robotdk.com
 * Copyright: Eugene V. Palchukovsky
 **************************************************************************/

#include "Prec.hpp"
#include "Security.hpp"
#include "Position.hpp"
#include "Settings.hpp"
#include "Context.hpp"

namespace fs = boost::filesystem;
namespace lt = boost::local_time;
namespace pt = boost::posix_time;

using namespace trdk;
using namespace trdk::Lib;

////////////////////////////////////////////////////////////////////////////////

namespace {
	
	typedef intmax_t Level1Value;

	typedef std::array<boost::atomic<Level1Value>, numberOfLevel1TickTypes> Level1;
	
	bool IsSet(const boost::atomic<Level1Value> &val) {
		return val != std::numeric_limits<Level1Value>::max();
	}

	template<Level1TickType tick>
	typename Level1TickValuePolicy<tick>::ValueType
	GetIfSet(
				const Level1 &level1) {
		if (!IsSet(level1[tick])) {
			return 0;
		}
		return static_cast<typename Level1TickValuePolicy<tick>::ValueType>(
			level1[tick]);
	}

	void Unset(boost::atomic<Level1Value> &val) {
		val = std::numeric_limits<Level1Value>::max();
	}

}

////////////////////////////////////////////////////////////////////////////////

Security::Bar::Bar(
			const pt::ptime &time,
			const pt::time_duration &size,
			Type type)
		: time(time),
		size(size),
		type(type) {
	//...//
}

////////////////////////////////////////////////////////////////////////////////

class Security::Implementation : private boost::noncopyable {

public:

	const MarketDataSource &m_source;

	mutable boost::signals2::signal<Level1UpdateSlotSignature>
		m_level1UpdateSignal;
	mutable boost::signals2::signal<Level1TickSlotSignature> m_level1TickSignal;
	mutable boost::signals2::signal<NewTradeSlotSignature> m_tradeSignal;
	mutable boost::signals2::signal<BrokerPositionUpdateSlotSignature>
		m_brokerPositionUpdateSignal;
	mutable boost::signals2::signal<NewBarSlotSignature> m_barSignal;
	mutable boost::signals2::signal<BookUpdateTickSlotSignature>
		m_bookUpdateTickSignal;

	Level1 m_level1;
	boost::atomic<Qty> m_brokerPosition;
	boost::atomic_int64_t m_marketDataTime;
	boost::atomic_bool m_isLevel1Started;

	pt::ptime m_requestedDataStartTime;

	Book m_book;

public:

	Implementation(const MarketDataSource &source)
			: m_source(source),
			m_brokerPosition(0),
			m_marketDataTime(0),
			m_isLevel1Started(false) {
		foreach (auto &item, m_level1) {
			Unset(item);
		}
	}

	unsigned int GetPriceScale() const throw() {
<<<<<<< HEAD
		return 1000000;
	}

	uint8_t GetPricePrecision() const throw() {
		return 6;
=======
		return 100000000;
	}

	uint8_t GetPricePrecision() const throw() {
		return 8;
>>>>>>> c5a5d5f8
	}

	ScaledPrice ScalePrice(double price) const {
		return Scale(price, GetPriceScale());
	}

	double DescalePrice(ScaledPrice price) const {
		return Descale(price, GetPriceScale());
	}

	double DescalePrice(double price) const {
		return Descale(price, GetPriceScale());
	}

	bool AddLevel1Tick(
				const pt::ptime &time,
				const Level1TickValue &tick,
				const TimeMeasurement::Milestones &timeMeasurement,
				bool flush,
				bool isPreviouslyChanged) {
		const bool isChanged = SetLevel1(
			time,
			tick,
			timeMeasurement,
			flush,
			isPreviouslyChanged);
		m_level1TickSignal(time, tick, flush);
		return isChanged;
	}

	bool SetLevel1(
				const pt::ptime &time,
				const Level1TickValue &tick,
				const TimeMeasurement::Milestones &timeMeasurement,
				bool flush,
				bool isPreviouslyChanged) {
		const auto tickValue = tick.Get();
		const bool isChanged
			= m_level1[tick.type].exchange(tickValue) != tickValue;
		FlushLevel1Update(
			time,
			timeMeasurement,
			flush,
			isChanged,
			isPreviouslyChanged);
		return isChanged;
	}

	bool CompareAndSetLevel1(
				const pt::ptime &time,
				const Level1TickValue &tick,
				intmax_t prevValue,
				const TimeMeasurement::Milestones &timeMeasurement,
				bool flush,
				bool isPreviouslyChanged) {
		const auto tickValue = tick.Get();
		AssertNe(tickValue, prevValue);
		if (tickValue == prevValue) {
			return true;
		}
		if (!m_level1[tick.type].compare_exchange_weak(prevValue, tickValue)) {
			return false;
		}
		FlushLevel1Update(
			time,
			timeMeasurement,
			flush,
			true,
			isPreviouslyChanged);
		return true;
	}

	void FlushLevel1Update(
				const pt::ptime &time,
				const TimeMeasurement::Milestones &timeMeasurement,
				bool flush,
				bool isChanged,
				bool isPreviouslyChanged) {
		
		if (!flush || !(isChanged || isPreviouslyChanged)) {
			return;
		}
		
		if (!m_isLevel1Started) {
			foreach (const auto &item, m_level1) {
				if (!IsSet(item)) {
					return;
				}
			}
			Assert(!m_isLevel1Started);
			m_isLevel1Started = true;
		}

		Assert(!time.is_not_a_date_time());
		AssertLe(GetLastMarketDataTime(), time);
		m_marketDataTime = ConvertToMicroseconds(time);

		m_level1UpdateSignal(timeMeasurement);

	}

	pt::ptime GetLastMarketDataTime() const {
		const pt::ptime result = ConvertToPTimeFromMicroseconds(m_marketDataTime);
		Assert(!result.is_not_a_date_time());
		return result;
	}

};

//////////////////////////////////////////////////////////////////////////

Security::Security(
			Context &context,
			const Symbol &symbol,
			const MarketDataSource &source)
		: Base(context, symbol),
		m_pimpl(new Implementation(source)) {
	//...//
}

Security::~Security() {
	delete m_pimpl;
}

const MarketDataSource & Security::GetSource() const {
	return m_pimpl->m_source;
}

uint8_t Security::GetPricePrecision() const throw() {
	return m_pimpl->GetPricePrecision();
}

ScaledPrice Security::ScalePrice(double price) const {
	return m_pimpl->ScalePrice(price);
}

double Security::DescalePrice(ScaledPrice price) const {
	return m_pimpl->DescalePrice(price);
}
double Security::DescalePrice(double price) const {
	return m_pimpl->DescalePrice(price);
}

pt::ptime Security::GetLastMarketDataTime() const {
	return m_pimpl->GetLastMarketDataTime();
}

bool Security::IsLevel1Started() const {
	return m_pimpl->m_isLevel1Started;
}

void Security::StartLevel1() {
	Assert(!m_pimpl->m_isLevel1Started);
	m_pimpl->m_isLevel1Started = true;
}

bool Security::IsStarted() const {
	return IsLevel1Started();
}

void Security::SetRequestedDataStartTime(const pt::ptime &newTime) {
	if (	m_pimpl->m_requestedDataStartTime != pt::not_a_date_time
			&& m_pimpl->m_requestedDataStartTime <= newTime) {
		return;
	}
	m_pimpl->m_requestedDataStartTime = newTime;
}

const pt::ptime & Security::GetRequestedDataStartTime() const {
	return m_pimpl->m_requestedDataStartTime;
}

double Security::GetLastPrice() const {
	return DescalePrice(GetLastPriceScaled());
}

ScaledPrice Security::GetLastPriceScaled() const {
	return GetIfSet<LEVEL1_TICK_LAST_PRICE>(m_pimpl->m_level1);
}

Qty Security::GetLastQty() const {
	return GetIfSet<LEVEL1_TICK_LAST_QTY>(m_pimpl->m_level1);
}

Qty Security::GetTradedVolume() const {
	return GetIfSet<LEVEL1_TICK_TRADING_VOLUME>(m_pimpl->m_level1);
}

ScaledPrice Security::GetAskPriceScaled() const {
	return GetIfSet<LEVEL1_TICK_ASK_PRICE>(m_pimpl->m_level1);
}

double Security::GetAskPrice() const {
	return DescalePrice(GetAskPriceScaled());
}

Qty Security::GetAskQty() const {
	return GetIfSet<LEVEL1_TICK_ASK_QTY>(m_pimpl->m_level1);
}

ScaledPrice Security::GetBidPriceScaled() const {
	return GetIfSet<LEVEL1_TICK_BID_PRICE>(m_pimpl->m_level1);
}

double Security::GetBidPrice() const {
	return DescalePrice(GetBidPriceScaled());
}

Qty Security::GetBidQty() const {
	return GetIfSet<LEVEL1_TICK_BID_QTY>(m_pimpl->m_level1);
}

Qty Security::GetBrokerPosition() const {
	return m_pimpl->m_brokerPosition;
}

Security::Level1UpdateSlotConnection Security::SubscribeToLevel1Updates(
			const Level1UpdateSlot &slot)
		const {
	return m_pimpl->m_level1UpdateSignal.connect(slot);
}

Security::Level1UpdateSlotConnection Security::SubscribeToLevel1Ticks(
			const Level1TickSlot &slot)
		const {
	return m_pimpl->m_level1TickSignal.connect(slot);
}

Security::NewTradeSlotConnection Security::SubscribeToTrades(
			const NewTradeSlot &slot)
		const {
	return m_pimpl->m_tradeSignal.connect(slot);
}

Security::NewTradeSlotConnection Security::SubscribeToBrokerPositionUpdates(
			const BrokerPositionUpdateSlot &slot)
		const {
	return m_pimpl->m_brokerPositionUpdateSignal.connect(slot);
}

Security::NewBarSlotConnection Security::SubscribeToBars(
			const NewBarSlot &slot)
		const {
	return m_pimpl->m_barSignal.connect(slot);
}

Security::BookUpdateTickSlotConnection
Security::SubscribeToBookUpdateTicks(const BookUpdateTickSlot &slot) const {
	return m_pimpl->m_bookUpdateTickSignal.connect(slot);
}

bool Security::IsLevel1Required() const {
	return IsLevel1UpdatesRequired() || IsLevel1TicksRequired();
}

bool Security::IsLevel1UpdatesRequired() const {
	return !m_pimpl->m_level1UpdateSignal.empty();
}

bool Security::IsLevel1TicksRequired() const {
	return !m_pimpl->m_level1TickSignal.empty();
}

bool Security::IsTradesRequired() const {
	return !m_pimpl->m_tradeSignal.empty();
}

bool Security::IsBrokerPositionRequired() const {
	return !m_pimpl->m_brokerPositionUpdateSignal.empty();
}

bool Security::IsBarsRequired() const {
	return !m_pimpl->m_barSignal.empty();
}

void Security::SetLevel1(
			const pt::ptime &time,
			const Level1TickValue &tick,
			const TimeMeasurement::Milestones &timeMeasurement) {
	m_pimpl->SetLevel1(time, tick, timeMeasurement, true, false);
}

void Security::SetLevel1(
			const pt::ptime &time,
			const Level1TickValue &tick1,
			const Level1TickValue &tick2,
			const TimeMeasurement::Milestones &timeMeasurement) {
	AssertNe(tick1.type, tick2.type);
	m_pimpl->SetLevel1(
		time,
		tick2,
		timeMeasurement,
		true,
		m_pimpl->SetLevel1(time, tick1, timeMeasurement, false, false));
}

void Security::SetLevel1(
			const pt::ptime &time,
			const Level1TickValue &tick1,
			const Level1TickValue &tick2,
			const Level1TickValue &tick3,
			const TimeMeasurement::Milestones &timeMeasurement) {
	AssertNe(tick1.type, tick2.type);
	AssertNe(tick1.type, tick3.type);
	AssertNe(tick2.type, tick3.type);
	m_pimpl->SetLevel1(
		time,
		tick3,
		timeMeasurement,
		true,
		m_pimpl->SetLevel1(
			time,
			tick2,
			timeMeasurement,
			false,
			m_pimpl->SetLevel1(time, tick1, timeMeasurement, false, false)));
}

void Security::SetLevel1(
			const pt::ptime &time,
			const Level1TickValue &tick1,
			const Level1TickValue &tick2,
			const Level1TickValue &tick3,
			const Level1TickValue &tick4,
			const TimeMeasurement::Milestones &timeMeasurement) {
	AssertNe(tick1.type, tick2.type);
	AssertNe(tick1.type, tick3.type);
	AssertNe(tick1.type, tick4.type);
	AssertNe(tick2.type, tick4.type);
	AssertNe(tick3.type, tick2.type);
	AssertNe(tick3.type, tick4.type);
	m_pimpl->SetLevel1(
		time,
		tick4,
		timeMeasurement,
		true,
		m_pimpl->SetLevel1(
			time,
			tick3,
			timeMeasurement,
			false,
			m_pimpl->SetLevel1(
				time,
				tick2,
				timeMeasurement,
				false,
				m_pimpl->SetLevel1(
					time,
					tick1,
					timeMeasurement,
					false,
					false))));
}

void Security::AddLevel1Tick(
			const pt::ptime &time,
			const Level1TickValue &tick,
			const TimeMeasurement::Milestones &timeMeasurement) {
	m_pimpl->AddLevel1Tick(time, tick, timeMeasurement, true, false);
}

void Security::AddLevel1Tick(
			const pt::ptime &time,
			const Level1TickValue &tick1,
			const Level1TickValue &tick2,
			const TimeMeasurement::Milestones &timeMeasurement) {
	AssertNe(tick1.type, tick2.type);
	m_pimpl->AddLevel1Tick(
		time,
		tick2,
		timeMeasurement,
		true,
		m_pimpl->AddLevel1Tick(time, tick1, timeMeasurement, false, false));
}

void Security::AddLevel1Tick(
			const pt::ptime &time,
			const Level1TickValue &tick1,
			const Level1TickValue &tick2,
			const Level1TickValue &tick3,
			const TimeMeasurement::Milestones &timeMeasurement) {
	AssertNe(tick1.type, tick2.type);
	AssertNe(tick1.type, tick3.type);
	AssertNe(tick2.type, tick3.type);
	m_pimpl->AddLevel1Tick(
		time,
		tick3,
		timeMeasurement,
		true,
		m_pimpl->AddLevel1Tick(
			time,
			tick2,
			timeMeasurement,
			false,
			m_pimpl->AddLevel1Tick(
				time,
				tick1,
				timeMeasurement,
				false,
				false)));
}

void Security::AddTrade(
			const boost::posix_time::ptime &time,
			OrderSide side,
			ScaledPrice price,
			Qty qty,
			const TimeMeasurement::Milestones &timeMeasurement,
			bool useAsLastTrade,
			bool useForTradedVolume) {
	
	bool isLevel1Changed = false;
	if (useAsLastTrade) {
		if (m_pimpl->SetLevel1(
				time,
				Level1TickValue::Create<LEVEL1_TICK_LAST_QTY>(qty),
				timeMeasurement,
				false,
				false)) {
			isLevel1Changed = true;
		}
		if (m_pimpl->SetLevel1(
				time,
				Level1TickValue::Create<LEVEL1_TICK_LAST_PRICE>(price),
				timeMeasurement,
				!useForTradedVolume,
				isLevel1Changed)) {
			isLevel1Changed = true;
		}
	}
	
	AssertLt(0, qty);
	if (useForTradedVolume && qty > 0) {
		for ( ; ; ) {
			const auto &prevVal = m_pimpl->m_level1[LEVEL1_TICK_TRADING_VOLUME];
			const auto newVal
				= Level1TickValue::Create<LEVEL1_TICK_TRADING_VOLUME>(
					IsSet(prevVal) ? Qty(prevVal) + qty : qty);
			if (	m_pimpl->CompareAndSetLevel1(
						time,
						newVal,
						prevVal,
						timeMeasurement,
						true,
						isLevel1Changed)) {
				break;
			}
		}
	}

	m_pimpl->m_tradeSignal(time, price, qty, side);

}

void Security::AddBar(const Bar &bar) {
	m_pimpl->m_barSignal(bar);
}

void Security::SetBrokerPosition(trdk::Qty qty, bool isInitial) {
	if (m_pimpl->m_brokerPosition.exchange(qty) == qty) {
		return;
	}
	m_pimpl->m_brokerPositionUpdateSignal(qty, isInitial);
}

Security::BookUpdateOperation Security::StartBookUpdate() {
	return BookUpdateOperation(*this, m_pimpl->m_book);
}

const Security::Book & Security::GetBook() const {
	return m_pimpl->m_book;
}

////////////////////////////////////////////////////////////////////////////////

class Security::Book::Side::Implementation : private boost::noncopyable {
public:
	std::map<ScaledPrice, Qty> m_levels;
};

Security::Book::Side::Side()
	: m_pimpl(new Implementation) {
	//...//
}

Security::Book::Side::~Side() {
	delete m_pimpl;
}

size_t Security::Book::Side::GetLevelsCount() const {
	return m_pimpl->m_levels.size();
}

Security::Book::Level Security::Book::Side::GetLevel(size_t index) const {
	if (index >= m_pimpl->m_levels.size()) {
		throw LogicError("Book price level is out of range");
	}
	auto level = m_pimpl->m_levels.cbegin();
	std::advance(level, index);
	return Level(abs(level->first), level->second);
}

///

const Security::Book::Side & Security::Book::GetBids() const {
	return m_bids;
}

const Security::Book::Side & Security::Book::GetOffers() const {
	return m_offers;
}

////////////////////////////////////////////////////////////////////////////////

class Security::BookUpdateOperation::Storage : private boost::noncopyable {

public:

	std::vector<boost::tuple<BookUpdateAction, ScaledPrice, Qty>> updates;

};

class Security::BookUpdateOperation::Implementation
		: private boost::noncopyable {

public:

	struct Side {

		BookUpdateOperation::Storage storage;
		BookUpdateOperation::Side operations;

		explicit Side(Security &security)
			: operations(security, storage) {
			//...//
		}

	};
	
	const pt::ptime m_startTime;

	Security &m_security;

	Side m_bids;
	Side m_offers;

	Security::Book &m_book;

	explicit Implementation(Security &security, Security::Book &book)
		: m_startTime(security.GetContext().GetCurrentTime()),
		m_security(security),
		m_bids(security),
		m_offers(security),
		m_book(book) {
		//...//
	}

};

Security::BookUpdateOperation::Side::Side(
		Security &security,
		Security::BookUpdateOperation::Storage &storage)
	: m_security(security),
	m_storage(storage) {
	//...//
}

Security & Security::BookUpdateOperation::Side::GetSecurity() {
	return m_security;
}

void Security::BookUpdateOperation::Side::Add(
		const ScaledPrice &price,
		const Qty &qty) {
	m_storage.updates.push_back(
		boost::make_tuple(BOOK_UPDATE_ACTION_NEW, price, qty));
}
void Security::BookUpdateOperation::Side::Add(
		double price,
		const trdk::Qty &qty) {
	Add(m_security.ScalePrice(price), qty);
}

void Security::BookUpdateOperation::Side::Update(
		const ScaledPrice &price,
		const Qty &qty) {
	m_storage.updates.push_back(
		boost::make_tuple(BOOK_UPDATE_ACTION_UPDATE, price, qty));
}
void Security::BookUpdateOperation::Side::Update(double price, const Qty &qty) {
	Update(m_security.ScalePrice(price), qty);
}

void Security::BookUpdateOperation::Side::Delete(const ScaledPrice &price) {
	m_storage.updates.push_back(
		boost::make_tuple(BOOK_UPDATE_ACTION_DELETE, price, 0));
}
void Security::BookUpdateOperation::Side::Delete(double price) {
	Delete(m_security.ScalePrice(price));
}

Security::BookUpdateOperation::BookUpdateOperation(
		Security &security,
		Book &book)
	: m_pimpl(new Implementation(security, book)) {
	//...//
}

Security::BookUpdateOperation::BookUpdateOperation(BookUpdateOperation &&rhs)
	: m_pimpl(rhs.m_pimpl) {
	rhs.m_pimpl = nullptr;
}

Security::BookUpdateOperation::~BookUpdateOperation() {
	delete m_pimpl;
}

Security::BookUpdateOperation::Side & Security::BookUpdateOperation::GetBids() {
	return m_pimpl->m_bids.operations;
}

Security::BookUpdateOperation::Side &
Security::BookUpdateOperation::GetOffers() {
	return m_pimpl->m_offers.operations;
}

void Security::BookUpdateOperation::Update(const BookUpdateTick &update) {
	switch (update.side) {
		case ORDER_SIDE_BID:
			m_pimpl->m_bids.storage.updates.push_back(
				boost::make_tuple(update.action, update.price, update.qty));
			break;
		case ORDER_SIDE_OFFER:
			m_pimpl->m_offers.storage.updates.push_back(
				boost::make_tuple(update.action, update.price, update.qty));
			break;
		default:
			AssertEq(ORDER_SIDE_BID, update.side);
			break;
	}
}

void Security::BookUpdateOperation::Commit(
		const TimeMeasurement::Milestones &timeMeasurement) {

	const auto &update = [&](
				const OrderSide &side,
				Implementation::Side &sideData) {
		foreach (const auto &update, sideData.storage.updates) {
			const BookUpdateTick tick = {
				boost::get<0>(update),
				side,
				boost::get<1>(update),
				boost::get<2>(update),
			};
			Book::Side &side = tick.side == ORDER_SIDE_BID
				?	m_pimpl->m_book.m_bids
				:	m_pimpl->m_book.m_offers;
			ScaledPrice price = tick.price;
			if (tick.side == ORDER_SIDE_BUY) {
				price = -price;
			}
			static_assert(
				numberOfBookUpdateActions == 3,
				"Action list changed.");
			switch (tick.action) {
				case BOOK_UPDATE_ACTION_NEW:
				case BOOK_UPDATE_ACTION_UPDATE:
					side.m_pimpl->m_levels[price] = tick.qty;
					break;
				case BOOK_UPDATE_ACTION_DELETE:
					side.m_pimpl->m_levels.erase(price);
					break;
				default:
					AssertEq(BOOK_UPDATE_ACTION_NEW, tick.action);
					break;
			}
		}
	};

	const auto &signal = [&](
				const OrderSide &side,
				Implementation::Side &sideData) {
		const auto &bookUpdateTickSignal
			= sideData.operations.GetSecurity().m_pimpl->m_bookUpdateTickSignal;
		foreach (const auto &update, sideData.storage.updates) {
			const BookUpdateTick tick = {
				boost::get<0>(update),
				side,
				boost::get<1>(update),
				boost::get<2>(update),
			};
			bookUpdateTickSignal(0, tick, timeMeasurement);
		}
	};

	update(ORDER_SIDE_BID, m_pimpl->m_bids);
	update(ORDER_SIDE_OFFER, m_pimpl->m_offers);

	m_pimpl->m_security.SetLevel1(
		m_pimpl->m_startTime,
		Level1TickValue::Create<LEVEL1_TICK_BID_PRICE>(
			m_pimpl->m_book.m_bids.GetLevelsCount() == 0
				?	0
				:	m_pimpl->m_book.m_bids.GetLevel(0).GetPrice()),
		Level1TickValue::Create<LEVEL1_TICK_BID_QTY>(
			m_pimpl->m_book.m_bids.GetLevelsCount() == 0
				?	0
				:	m_pimpl->m_book.m_bids.GetLevel(0).GetQty()),
		Level1TickValue::Create<LEVEL1_TICK_ASK_PRICE>(
			m_pimpl->m_book.m_offers.GetLevelsCount() == 0
				?	0
				:	m_pimpl->m_book.m_offers.GetLevel(0).GetPrice()),
		Level1TickValue::Create<LEVEL1_TICK_ASK_QTY>(
			m_pimpl->m_book.m_offers.GetLevelsCount() == 0
				?	0
				:	m_pimpl->m_book.m_offers.GetLevel(0).GetQty()),
		timeMeasurement);

	signal(ORDER_SIDE_BID, m_pimpl->m_bids);
	signal(ORDER_SIDE_OFFER, m_pimpl->m_offers);

}

////////////////////////////////////////////////////////////////////////////////<|MERGE_RESOLUTION|>--- conflicted
+++ resolved
@@ -102,19 +102,11 @@
 	}
 
 	unsigned int GetPriceScale() const throw() {
-<<<<<<< HEAD
-		return 1000000;
-	}
-
-	uint8_t GetPricePrecision() const throw() {
-		return 6;
-=======
 		return 100000000;
 	}
 
 	uint8_t GetPricePrecision() const throw() {
 		return 8;
->>>>>>> c5a5d5f8
 	}
 
 	ScaledPrice ScalePrice(double price) const {
