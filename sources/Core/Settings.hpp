/**************************************************************************
 *   Created: 2012/07/13 20:03:36
 *    Author: Eugene V. Palchukovsky
 *    E-mail: eugene@palchukovsky.com
 * -------------------------------------------------------------------
 *   Project: Trading Robot Development Kit
 *       URL: http://robotdk.com
 * Copyright: Eugene V. Palchukovsky
 **************************************************************************/

#pragma once

#include "Context.hpp"
#include "Fwd.hpp"
#include "Api.h"

namespace trdk {

	class TRDK_CORE_API Settings {

	public:

		typedef boost::posix_time::ptime Time;

	public:

		struct Values {

			//! Default security Exchange.
			/** Path: Defaults::exchange
			  * Ex.: exchange = SMART
			  */
			std::string defaultExchange;
			//! Default security Primary Exchange.
			/** Path: Defaults::primary_exchange
			  * Ex.: primary_exchange = ARCA
			  */
			std::string defaultPrimaryExchange;

		};

	public:
	
<<<<<<< HEAD
		explicit Settings(const trdk::Lib::Ini &, trdk::Context::Log &);
=======
		explicit Settings(
				const Time &now,
				bool isReplayMode,
				const boost::filesystem::path &logsDir);
>>>>>>> 9cd68a97

	public:

		void Update(
					const trdk::Lib::Ini &,
					trdk::Context::Log &);

	private:

		void UpdateDynamic(const trdk::Lib::Ini &, trdk::Context::Log &);
		void UpdateStatic(const trdk::Lib::Ini &, trdk::Context::Log &);

	public:

<<<<<<< HEAD
=======
		bool IsReplayMode() const throw() {
			return m_isReplayMode;
		}

		const boost::filesystem::path & GetLogsDir() const {
			return m_logsDir;
		}

		const Time & GetStartTime() const;
		const Time & GetCurrentTradeSessionStartTime() const;
		const Time & GetCurrentTradeSessionEndime() const;

		boost::uint32_t GetLevel2PeriodSeconds() const;
		bool IsLevel2SnapshotPrintEnabled() const;
		boost::uint16_t GetLevel2SnapshotPrintTimeSeconds() const;

		bool ShouldWaitForMarketData() const {
			return m_values.shouldWaitForMarketData;
		}

>>>>>>> 9cd68a97
		//! Default security Exchange.
		/** Path: Defaults::exchange
		  * Ex.: exchange = SMART
		  * @sa trdk::Settings::GetDefaultPrimaryExchange
		  */
		const std::string & GetDefaultExchange() const {
			return m_values.defaultExchange;
		}
		//! Default security Primary Exchange.
		/** Path: Defaults::primary_exchange
		  * Ex.: primary_exchange = ARCA
		  * @sa trdk::Settings::GetDefaultExchange
		  */
		const std::string & GetDefaultPrimaryExchange() const {
			return m_values.defaultPrimaryExchange;
		}

	private:

<<<<<<< HEAD
		Values m_values;
=======
		bool m_isLoaded;
		Time m_startTime;
		Values m_values;
		bool m_isReplayMode;
		boost::filesystem::path m_logsDir;
>>>>>>> 9cd68a97

	};

}<|MERGE_RESOLUTION|>--- conflicted
+++ resolved
@@ -41,14 +41,7 @@
 
 	public:
 	
-<<<<<<< HEAD
-		explicit Settings(const trdk::Lib::Ini &, trdk::Context::Log &);
-=======
-		explicit Settings(
-				const Time &now,
-				bool isReplayMode,
-				const boost::filesystem::path &logsDir);
->>>>>>> 9cd68a97
+		explicit Settings(const boost::filesystem::path &logsDir);
 
 	public:
 
@@ -63,29 +56,10 @@
 
 	public:
 
-<<<<<<< HEAD
-=======
-		bool IsReplayMode() const throw() {
-			return m_isReplayMode;
-		}
-
 		const boost::filesystem::path & GetLogsDir() const {
 			return m_logsDir;
 		}
 
-		const Time & GetStartTime() const;
-		const Time & GetCurrentTradeSessionStartTime() const;
-		const Time & GetCurrentTradeSessionEndime() const;
-
-		boost::uint32_t GetLevel2PeriodSeconds() const;
-		bool IsLevel2SnapshotPrintEnabled() const;
-		boost::uint16_t GetLevel2SnapshotPrintTimeSeconds() const;
-
-		bool ShouldWaitForMarketData() const {
-			return m_values.shouldWaitForMarketData;
-		}
-
->>>>>>> 9cd68a97
 		//! Default security Exchange.
 		/** Path: Defaults::exchange
 		  * Ex.: exchange = SMART
@@ -105,15 +79,9 @@
 
 	private:
 
-<<<<<<< HEAD
 		Values m_values;
-=======
 		bool m_isLoaded;
-		Time m_startTime;
-		Values m_values;
-		bool m_isReplayMode;
 		boost::filesystem::path m_logsDir;
->>>>>>> 9cd68a97
 
 	};
 
