--- conflicted
+++ resolved
@@ -227,14 +227,6 @@
       return;
     }
 
-<<<<<<< HEAD
-    const auto &qty = std::max(
-        std::min(m_tradingSettings->maxQty,
-                 std::min(sellTarget.GetBidQty(), buyTarget.GetAskQty())),
-        Qty(0.015));
-
-=======
->>>>>>> c3d35075
     Price sellPrice = sellTarget.GetBidPrice();
     Price buyPrice = buyTarget.GetAskPrice();
     Double spreadRatio = bestSpreadRatio;
