/**************************************************************************
 *   Created: 2014/09/02 23:34:59
 *    Author: Eugene V. Palchukovsky
 *    E-mail: eugene@palchukovsky.com
 * -------------------------------------------------------------------
 *   Project: Trading Robot Development Kit
 *       URL: http://robotdk.com
 * Copyright: Eugene V. Palchukovsky
 **************************************************************************/

#include "Prec.hpp"
#include "FxArb1.hpp"
#include "Core/StrategyPositionReporter.hpp"
#include "Core/MarketDataSource.hpp"

using namespace trdk;
using namespace trdk::Lib;
using namespace trdk::Strategies::FxMb;

namespace pt = boost::posix_time;

const size_t FxArb1::nEquationsIndex = std::numeric_limits<size_t>::max();

FxArb1::FxArb1(
			Context &context,
			const std::string &name,
			const std::string &tag,
			const IniSectionRef &conf)
		: Base(context, name, tag),
		m_equations(CreateEquations(conf.GetBase())),
		m_isPairsByBrokerChecked(false),
		m_cancelAndBlockCondition(nullptr) {

	if (GetContext().GetTradeSystemsCount() != BROKERS_COUNT) {
		throw Exception("Strategy requires exact number of brokers");
	}

	if (GetContext().GetMarketDataSourcesCount() != BROKERS_COUNT) {
		throw Exception(
			"Strategy requires exact number of Market Data Sources");
	}

	{
		size_t i = 0;
		GetContext().ForEachMarketDataSource(
			[&](trdk::MarketDataSource &mds) -> bool {
				m_brokersConf[i].name = mds.GetTag();
				m_brokersConf[i].tradeSystem = &GetContext().GetTradeSystem(i);
				++i;
				return true;
			});
	}

	// Loading volume and direction configuration for each symbol:
	size_t pairIndex[BROKERS_COUNT] = {};
	conf.ForEachKey(
		[&](const std::string &key, const std::string &value) -> bool {
					
			// checking for "magic"-prefix in key name:
					
			std::deque<std::string> subs;
			boost::split(subs, key, boost::is_any_of("."));
			if (subs.size() < 2) {
				return true;
			}

			boost::trim(subs.front());
			boost::smatch broker;
			if (	!boost::regex_match(
						subs.front(),
						broker,
						boost::regex("broker_(\\d+)"))) {
				return true;
			}
			const size_t brokerIndex = boost::lexical_cast<size_t>(
				broker.str(1));
			if (brokerIndex < 1 || brokerIndex > BROKERS_COUNT) {
				GetLog().Error(
					"Failed to configure strategy:"
						" Unknown broker index %1%.",
					brokerIndex);
				throw Exception(
					"Failed to configure strategy:"
						" Unknown broker index");
			}
			subs.pop_front();
			BrokerConf &conf = m_brokersConf[brokerIndex - 1];

			boost::trim(subs.front());
					
			// Getting qty and side:
			if (	subs.size() == 2
					&& boost::iequals(subs.front(), "qty")) {
				const std::string symbol = boost::trim_copy(subs.back());
				PositionConf &pos = conf.pos[symbol];
				AssertEq(0, pos.index);
				pos.index = pairIndex[brokerIndex - 1]++;
				const auto &qty = boost::lexical_cast<Qty>(value);
				pos.qty = abs(qty) * 1000;
				pos.isLong = qty >= 0;
				pos.requiredVol = 3.0;
				const char *const direction
					= !pos.isLong ? "short" : "long";
				GetLog().Info(
					"Using \"%1%\" at %2% with qty %3% (%4%).",
					boost::make_tuple(symbol, pos.index, pos.qty, direction));
				return true;
			}

			// Getting required volume:
			if (	subs.size() == 2
					&& boost::iequals(subs.front(), "requiredVol")) {
				const std::string symbol = boost::trim_copy(subs.back());
				PositionConf &pos = conf.pos[symbol];
				pos.requiredVol = boost::lexical_cast<double>(value);
				GetLog().Info(
					"Requiring %1%%% availability for \"%2%\".",
					boost::make_tuple(pos.requiredVol * 100, symbol));
				return true;
			}

			GetLog().Error(
					"Failed to configure strategy:"
						" Unknown broker configuration key \"%1%\".",
					key);
			throw Exception(
				"Failed to configure strategy:"
					" Unknown broker configuration key");
	
		},
		true);

}
		
FxArb1::~FxArb1() {
	//...//
}

void FxArb1::UpdateAlogImplSettings(const IniSectionRef &) {
	//...//
}

void FxArb1::ReportDecision(const Position &) const {
	//...//
}

std::auto_ptr<PositionReporter> FxArb1::CreatePositionReporter() const {
	return std::auto_ptr<PositionReporter>(
		new StrategyPositionReporter<FxArb1>);
}

pt::ptime FxArb1::OnSecurityStart(Security &security) {

	size_t pairIndex = std::numeric_limits<size_t>::max();
			
	// New security start - caching security object for fast getting:
	foreach (const auto &cahed, m_brokersConf.front().sendList) {
		if (!cahed.security) {
			// Cell not set yet, but already allocated (for ex. if we got
			// call with index 3 before index 1).
			continue;
		} else if (cahed.security->GetSymbol() == security.GetSymbol()) {
			pairIndex = cahed.index;
			break;
		}
	}

	if (pairIndex == std::numeric_limits<size_t>::max()) {
		// not cached yet...
		foreach (auto &broker, m_brokersConf) {
			const auto &conf
				= broker.pos.find(security.GetSymbol().GetSymbol());
			if (conf == broker.pos.end()) {
				// symbol hasn't configuration:
				GetLog().Error(
					"Symbol %1% hasn't Qty and direction configuration.",
					security);
				throw Exception(
					"Symbol hasn't Qty and direction configuration");
			}
			Assert(
				std::numeric_limits<size_t>::max() == pairIndex
				|| pairIndex == conf->second.index);
			pairIndex = conf->second.index;
			SecurityPositionConf pos;
			static_cast<PositionConf &>(pos) = conf->second;
			pos.security = &security;
			pos.tradeSystem = broker.tradeSystem;
			// caching:
			if (pairIndex >= broker.sendList.size()) {
				broker.sendList.resize(pairIndex + 1);
			}
			Assert(!broker.sendList[pairIndex].security);
			broker.sendList[pairIndex] = pos;
		}
	}

	AssertNe(std::numeric_limits<size_t>::max(), pairIndex);

	return Base::OnSecurityStart(security);

}

FxArb1::Equations FxArb1::CreateEquations(const Ini &conf) const {
			
	Equations result;
	result.resize(EQUATIONS_COUNT);

	const auto comparisonValue = conf.ReadTypedKey<double>(
		"Common",
		"equation_result_comparison_value");
	{
		const char *const logMessage = "Equation result comparison value: %1%";
		GetLog().Info(logMessage, comparisonValue);
		GetLog().Trading(logMessage, comparisonValue);
	}

	typedef const Broker B;
	size_t i = 0;

	const auto add = [&result, &i](const Equation &equation) {
		result[i++].first = equation;
	};
	const auto addPrint = [&result, &i](const EquationPrint &equation) {
		result[i++].second = equation;
	};

	add([comparisonValue](const B &b1, const B &b2, double &result) -> bool {result = b1.p1.bid.Get() 			* b2.p2.bid.Get() 			* (1 / b1.p3.ask.Get());	return result > comparisonValue; });
	add([comparisonValue](const B &b1, const B &b2, double &result) -> bool {result = b1.p1.bid.Get() 			* (1 / b2.p3.ask.Get()) 	* b1.p2.bid.Get();			return result > comparisonValue; });
	add([comparisonValue](const B &b1, const B &b2, double &result) -> bool {result = b1.p2.bid.Get() 			* b2.p1.bid.Get() 			* (1 / b1.p3.ask.Get());	return result > comparisonValue; });
	add([comparisonValue](const B &b1, const B &b2, double &result) -> bool {result = b1.p2.bid.Get() 			* (1 / b2.p3.ask.Get()) 	* b1.p1.bid.Get();			return result > comparisonValue; });
	add([comparisonValue](const B &b1, const B &b2, double &result) -> bool {result = (1 / b1.p3.ask.Get()) 	* b2.p1.bid.Get() 			* b1.p2.bid.Get();			return result > comparisonValue; });
	add([comparisonValue](const B &b1, const B &b2, double &result) -> bool {result = (1 / b1.p3.ask.Get()) 	* b2.p2.bid.Get() 			* b1.p1.bid.Get();			return result > comparisonValue; });

	add([comparisonValue](const B &b1, const B &b2, double &result) -> bool {result = (1 / b1.p1.ask.Get()) 	* (1 / b2.p2.ask.Get()) 	* b1.p3.bid.Get();			return result > comparisonValue; });
	add([comparisonValue](const B &b1, const B &b2, double &result) -> bool {result = (1 / b1.p1.ask.Get()) 	* b2.p3.bid.Get() 			* (1 / b1.p2.ask.Get());	return result > comparisonValue; });
	add([comparisonValue](const B &b1, const B &b2, double &result) -> bool {result = (1 / b1.p2.ask.Get()) 	* (1 / b2.p1.ask.Get()) 	* b1.p3.bid.Get();			return result > comparisonValue; });
	add([comparisonValue](const B &b1, const B &b2, double &result) -> bool {result = (1 / b1.p2.ask.Get()) 	* b2.p3.bid.Get() 			* (1 / b1.p1.ask.Get());	return result > comparisonValue; });
	add([comparisonValue](const B &b1, const B &b2, double &result) -> bool {result = b1.p3.bid.Get() 			* (1 / b2.p1.ask.Get()) 	* (1 / b1.p2.ask.Get());	return result > comparisonValue; });
	add([comparisonValue](const B &b1, const B &b2, double &result) -> bool {result = b1.p3.bid.Get() 			* (1 / b2.p2.ask.Get()) 	* (1 / b1.p1.ask.Get());	return result > comparisonValue; });

	i = 0;

	addPrint([](const B &b1, const B &b2, Module::Log &log) { log.Trading("Equation 1: %1% * %2% * (1 / %3%) = %4%",	boost::make_tuple(	b1.p1.bid.GetConst(), b2.p2.bid.GetConst(), b1.p3.ask.GetConst(),	b1.p1.bid.GetConst() * b2.p2.bid.GetConst() * (1 / b1.p3.ask.GetConst())		));});
	
	addPrint([](const B &b1, const B &b2, Module::Log &log) { log.Trading("Equation 2: %1% * (1 / %2%) * %3% = %4%",	boost::make_tuple(	b1.p1.bid.GetConst(), b2.p3.ask.GetConst(), b1.p2.bid.GetConst(),	b1.p1.bid.GetConst() * (1 / b2.p3.ask.GetConst()) * b1.p2.bid.GetConst()		));});
	
	addPrint([](const B &b1, const B &b2, Module::Log &log) { log.Trading("Equation 3: %1% * %2% * (1 / %3%) = %4%",	boost::make_tuple(	b1.p2.bid.GetConst(), b2.p1.bid.GetConst(), b1.p3.ask.GetConst(),	b1.p2.bid.GetConst() * b2.p1.bid.GetConst() * (1 / b1.p3.ask.GetConst())		));});
	
	addPrint([](const B &b1, const B &b2, Module::Log &log) { log.Trading("Equation 4: %1% * (1 / %2%) * %3% = %4%",	boost::make_tuple(	b1.p2.bid.GetConst(), b2.p3.ask.GetConst(), b1.p1.bid.GetConst(),	b1.p2.bid.GetConst() * (1 / b2.p3.ask.GetConst()) * b1.p1.bid.GetConst()		));});
	
	addPrint([](const B &b1, const B &b2, Module::Log &log) { log.Trading("Equation 5: (1 / %1%) * %2% * %3% = %4%",	boost::make_tuple(	b1.p3.ask.GetConst(), b2.p1.bid.GetConst(), b1.p2.bid.GetConst(),	(1 / b1.p3.ask.GetConst()) * b2.p1.bid.GetConst() * b1.p2.bid.GetConst()		));});
	
	addPrint([](const B &b1, const B &b2, Module::Log &log) { log.Trading("Equation 6: (1 / %1%) * %2% * %3% = %4%",	boost::make_tuple(	b1.p3.ask.GetConst(), b2.p2.bid.GetConst(), b1.p1.bid.GetConst(),	(1 / b1.p3.ask.GetConst()) * b2.p2.bid.GetConst() * b1.p1.bid.GetConst()		));});
	
	

	addPrint([](const B &b1, const B &b2, Module::Log &log) { log.Trading("Equation 7: (1 / %1%) * (1 / %2%) * %3% = %4%",		boost::make_tuple(b1.p1.ask.GetConst(), b2.p2.ask.GetConst(), b1.p3.bid.GetConst(),		(1 / b1.p1.ask.GetConst()) * (1 / b2.p2.ask.GetConst()) * b1.p3.bid.GetConst()		));});
	
	addPrint([](const B &b1, const B &b2, Module::Log &log) { log.Trading("Equation 8: (1 / %1%) * %2% * (1 / %3%) = %4%",		boost::make_tuple(b1.p1.ask.GetConst(), b2.p3.bid.GetConst(), b1.p2.ask.GetConst(),		(1 / b1.p1.ask.GetConst()) * b2.p3.bid.GetConst() * (1 / b1.p2.ask.GetConst())		));});
	
	addPrint([](const B &b1, const B &b2, Module::Log &log) { log.Trading("Equation 9: (1 / %1%) * (1 / %2%) * %3% = %4%",		boost::make_tuple(b1.p2.ask.GetConst(), b2.p1.ask.GetConst(), b1.p3.bid.GetConst(),		(1 / b1.p2.ask.GetConst()) * (1 / b2.p1.ask.GetConst()) * b1.p3.bid.GetConst()		));});
	
	addPrint([](const B &b1, const B &b2, Module::Log &log) { log.Trading("Equation 10: (1 / %1%) * %2% * (1 / %3%) = %4%",	boost::make_tuple(b1.p2.ask.GetConst(), b2.p3.bid.GetConst(), b1.p1.ask.GetConst(),		(1 / b1.p2.ask.GetConst()) * b2.p3.bid.GetConst() * (1 / b1.p1.ask.GetConst())		));});

	addPrint([](const B &b1, const B &b2, Module::Log &log) { log.Trading("Equation 11: %1% * (1 / %2%) * (1 / %3%) = %4%",	boost::make_tuple(b1.p3.bid.GetConst(), b2.p1.ask.GetConst(), b1.p2.ask.GetConst(),		b1.p3.bid.GetConst() * (1 / b2.p1.ask.GetConst()) * (1 / b1.p2.ask.GetConst())		));});
	
	addPrint([](const B &b1, const B &b2, Module::Log &log) { log.Trading("Equation 12: %1% * (1 / %2%) * (1 / %3%) = %4%",	boost::make_tuple(b1.p3.bid.GetConst(), b2.p2.ask.GetConst(), b1.p1.ask.GetConst(),		b1.p3.bid.GetConst() * (1 / b2.p2.ask.GetConst()) * (1 / b1.p1.ask.GetConst())		));});

	AssertEq(EQUATIONS_COUNT, result.size());
	result.shrink_to_fit();

	return result;

}

bool FxArb1::GetEquationPositionWay(
			size_t equationIndex,
			bool invert,
			bool opening) {

#	ifdef DEV_VER
		GetLog().Debug(
			"GetEquationPositionWay"
				" for equation %1% / 11 on %2% will %3% be invert",
			boost::make_tuple(
				equationIndex,
				opening ? "opening" : "closing",
				invert ? "" : "not"));
#	endif

	if (opening) {
	    if (!invert) {
			return ((equationIndex < (EQUATIONS_COUNT / 2)) ? false : true);
	    } else {
			return ((equationIndex < (EQUATIONS_COUNT / 2)) ? true : false);
	    }
	} else {
	    if (!invert) {
			return ((equationIndex < (EQUATIONS_COUNT / 2)) ? true : false);
	    } else {
			return ((equationIndex < (EQUATIONS_COUNT / 2)) ? false : true);
	    }
	}

}

bool FxArb1::IsEquationCanceledOrCompleted(size_t equationIndex) const {
	const auto &positions = m_positionsByEquation[equationIndex];
	foreach (const auto &position, positions.positions) {
		if (position->IsCanceled() || position->IsCompleted()) {
			return true;
		}
	}
	return false;
}


bool FxArb1::IsEquationOpenedFully(size_t equationIndex) const {
	// Returns true if all orders for equation are filled.
	const auto &positions = m_positionsByEquation[equationIndex];
	foreach (const auto &position, positions.positions) {
		if (!position->IsOpened()) {
			return false;
		}
	}
	return !positions.positions.empty();
}

size_t FxArb1::CancelAllInEquationAtMarketPrice(
			size_t equationIndex,
			const Position::CloseType &closeType,
			bool isCanceledWithoutEquation /*= false*/)
		throw() {
	Assert(!IsBlocked());
	size_t result = 0;
	// Cancels all opened for equation orders and close positions for it.
	try {
		auto &positions = m_positionsByEquation[equationIndex];
		if (isCanceledWithoutEquation) {
			positions.isClosedNotByEquation = true;
		}
		foreach (auto &position, positions.positions) {
			position->SetCloseStartPrice(
				position->GetType() == Position::TYPE_LONG
					?	position->GetSecurity().GetBidPriceScaled()
					:	position->GetSecurity().GetAskPriceScaled());
			if (position->CancelAtMarketPrice(closeType)) {
				++result;
			}
		}
		if (result > 0) {
			LogClosingDetection(equationIndex);
		}
	} catch (...) {
		AssertFailNoException();
		Block();
	}
	return result;
}

void FxArb1::CheckConf() {
	
	// At first update it needs to check configuration, one time:
	
	if (m_isPairsByBrokerChecked) {
		return;
	}
	
	foreach (const auto &broker, m_brokersConf) {
		// Printing pairs order in sendList (must be the same as in INI-file):
		std::vector<std::string> pairs;
		foreach (const auto &pair, broker.sendList) {
			pairs.push_back(pair.security->GetSymbol().GetSymbol());
		}
		GetLog().Info("Send-list pairs order: %1%.", boost::join(pairs, ", "));
	}

	m_isPairsByBrokerChecked = true;

}

void FxArb1::LogBrokersState(
			size_t equationIndex,
			const Broker &b1,
			const Broker &b2)
		const {
	// Logging current bid/ask values for all pairs (if logging enabled).
	GetEquations()[equationIndex].second(b1, b2, GetLog());
}

void FxArb1::StartPositionsOpening(
			size_t equationIndex,
			size_t opposideEquationIndex,
			const Broker &b1,
			const Broker &b2,
			bool useIoc,
			TimeMeasurement::Milestones &timeMeasurement) {

	// Sends open-orders for each configured security:

	AssertNe(equationIndex, opposideEquationIndex);

	// Logging current bid/ask values for all pairs (if logging enabled):
	LogBrokersState(equationIndex, b1, b2);

	timeMeasurement.Measure(TimeMeasurement::SM_STRATEGY_DECISION_START);

	// Info about positions (which not yet opened) for this equation:
	auto &equationPositions = GetEquationPosition(equationIndex);
	AssertEq(0, equationPositions.positions.size());
	AssertEq(0, equationPositions.activeCount);

	const auto &getSecurityByPairIndex = [&](
				size_t index)
			-> SecurityPositionConf & {
		switch (index) {
			case 0:
				Assert(b1.checkedSecurities[equationIndex][0]);
				return *b1.checkedSecurities[equationIndex][0];
			case 1:
				Assert(b2.checkedSecurities[equationIndex][0]);
				return *b2.checkedSecurities[equationIndex][0];
			case 2:
				Assert(b1.checkedSecurities[equationIndex][1]);
				return *b1.checkedSecurities[equationIndex][1];
		}
		AssertFail("Pair index is out of range");
		throw std::out_of_range("Pair index is out of range");
	};

	try {

		// Check for required volume for each pair:
		for (size_t i = 0; i < PAIRS_COUNT; ++i) {
			const SecurityPositionConf &conf = getSecurityByPairIndex(i);
			const Qty &actualQty = conf.isLong
				?	conf.security->GetAskQty()
				:	conf.security->GetBidQty();
			if (conf.qty * conf.requiredVol > actualQty) {
				GetLog().TradingEx(
					[&]() -> boost::format {
						boost::format message(
							"Can't trade: required %1% * %2% = %3% > %4%"
								" for %5% %6%, but it's not.");
						message
							%	conf.qty
							%	conf.requiredVol
							%	actualQty
							%	(conf.qty * conf.requiredVol)
							%	conf.security->GetSymbol().GetSymbol()
							%	(conf.isLong ? "ask" : "bid");
						return message;
					});
				return;
			}
		}

		// For each configured symbol we create position object and
		// sending open-order:
		for (size_t i = 0; i < PAIRS_COUNT; ++i) {
			
			const SecurityPositionConf &conf = getSecurityByPairIndex(i);

			// Position must be "shared" as it uses pattern
			// "shared from this":
			boost::shared_ptr<EquationPosition> position;
			
#			ifdef DEV_VER
				GetLog().Debug(
					"Equation %1% / %2% pair %3% (%6%)"
						" will %4% on %5% with %7% euros",
					boost::make_tuple(
						equationIndex,
						opposideEquationIndex,
						(i + 1),
						"open",
						GetEquationPositionWay(
								equationIndex,
								conf.isLong,
								true)
							? "BUY" : "SELL",
						conf.security->GetSymbol(),
						conf.qty));
#			endif
			
			if (GetEquationPositionWay(equationIndex, conf.isLong, true)) {
				position.reset(
					new EquationLongPosition(
						equationIndex,
						opposideEquationIndex,
						*this,
						*conf.tradeSystem,
						*conf.security,
						conf.security->GetSymbol().GetCashCurrency(),
						conf.qty,
						conf.security->GetAskPriceScaled(),
						timeMeasurement));
			} else {
				position.reset(
					new EquationShortPosition(
						equationIndex,
						opposideEquationIndex,
						*this,
						*conf.tradeSystem,
						*conf.security,
						conf.security->GetSymbol().GetCashCurrency(),
						conf.qty,
						conf.security->GetBidPriceScaled(),
						timeMeasurement));
			}

			if (!equationPositions.activeCount) {
				timeMeasurement.Measure(
					TimeMeasurement::SM_STRATEGY_EXECUTION_START);
			}

			// Sends orders to broker:
			if (useIoc) {
				position->OpenAtMarketPriceImmediatelyOrCancel();
			} else {
				position->OpenAtMarketPrice();
			}
				
			// Binding all positions into one equation:
			equationPositions.positions.push_back(position);
			Verify(++equationPositions.activeCount <= PAIRS_COUNT);
			Verify(++equationPositions.waitsForReplyCount <= PAIRS_COUNT);

		}

		timeMeasurement.Measure(TimeMeasurement::SM_STRATEGY_DECISION_STOP);

		equationPositions.lastStartTime = boost::get_system_time();
		equationPositions.currentOpportunityNumber
			= GetContext().TakeOpportunityNumber();

		LogOpeningDetection(equationIndex);

	} catch (...) {
		CancelAllInEquationAtMarketPrice(
			equationIndex,
			Position::CLOSE_TYPE_SYSTEM_ERROR);
		throw;
	}

}

void FxArb1::OnLevel1Update(
			Security &,
			TimeMeasurement::Milestones &timeMeasurement) {
	OnOpportunityUpdate(timeMeasurement);
}

void FxArb1::OnOpportunityUpdate(TimeMeasurement::Milestones &timeMeasurement) {
	Assert(!IsBlocked());
	CloseDelayed();
	CheckOpportunity(timeMeasurement);
}

void FxArb1::OnOpportunityReturn() {
	if (IsBlocked()) {
		return;
	}
	auto startegyTimeMeasurement = GetContext().StartStrategyTimeMeasurement();
	OnOpportunityUpdate(startegyTimeMeasurement);
}

<<<<<<< HEAD
bool FxArb1::CheckCancelAndBlockCondition() {
	if (!m_cancelAndBlockCondition) {
		return false;
	}
	const boost::mutex::scoped_lock lock(m_cancelAndBlockCondition->mutex);
	Block();
	m_cancelAndBlockCondition->condition.notify_all();
	m_cancelAndBlockCondition = nullptr;
	return true;
}

void FxArb1::CancelAllAndBlock(
			CancelAndBlockCondition &cancelAndBlockCondition) {

	Assert(!m_cancelAndBlockCondition);
	m_cancelAndBlockCondition = &cancelAndBlockCondition;

	size_t ordersCount = 0;
	for (size_t i = 0; i < EQUATIONS_COUNT; ++i) {
		ordersCount += CancelAllInEquationAtMarketPrice(
			i,
			Position::CLOSE_TYPE_ENGINE_STOP,
			true);
	}

	if (ordersCount == 0) {
		Block();
	}
	
}

void FxArb1::WaitForCancelAndBlock(
			CancelAndBlockCondition &cancelAndBlockCondition) {

	Assert(!m_cancelAndBlockCondition);
	foreach (const auto &position, m_positionsByEquation) {
		if (!position.positions.empty()) {
			m_cancelAndBlockCondition = &cancelAndBlockCondition;
			return;
		}
	}

	Block();

}

void FxArb1::LogOpeningDetection(size_t equationIndex) const {
	AssertEq(
		PAIRS_COUNT,
		GetEquationPosition(equationIndex).activeCount);
	LogEquation("Opening detected", equationIndex, equationIndex, false, false);
}

void FxArb1::LogOpeningExecuted(size_t equationIndex) const {
	AssertEq(
		PAIRS_COUNT,
		GetEquationPosition(equationIndex).activeCount);
	LogEquation("Opening executed", equationIndex, equationIndex, false, true);
}

void FxArb1::LogClosingDetection(size_t equationIndex) const {
	const auto &equation = GetEquationPosition(equationIndex);
	AssertEq(PAIRS_COUNT, equation.activeCount);
	LogEquation(
		"Closing detected",
		equationIndex,
		!equation.isClosedNotByEquation
			?	GetOppositeEquationIndex(equationIndex)
			:	nEquationsIndex,
		true,
		false);
}

void FxArb1::LogClosingExecuted(size_t equationIndex) const {
	const auto &equation = GetEquationPosition(equationIndex);
	AssertEq(0, equation.activeCount);
	LogEquation(
		"Closing executed",
		equationIndex,
		!equation.isClosedNotByEquation
			?	GetOppositeEquationIndex(equationIndex)
			:	nEquationsIndex,
		true,
		true);
}

void FxArb1::LogEquation(
			const char *action,
			size_t equationIndex,
			size_t initiatorIndex,
			bool isClosing,
			bool isCompleted)
		const {

	const auto &equationPositions = GetEquationPosition(equationIndex);
	const auto &positions = equationPositions.positions;
	AssertEq(PAIRS_COUNT, positions.size());
	if (positions.size() < PAIRS_COUNT) {
		return;
	}

	const auto &p1 = *positions[0];
	const auto &p2 = *positions[1];
	const auto &p3 = *positions[2];

	bool isP1Buy;
	bool isP2Buy;
	bool isP3Buy;

	double p1Price;
	double p2Price;
	double p3Price;

	const auto &getVals = [isClosing, isCompleted](
				const Position &p,
				bool &isBuy,
				double &price) {
		isBuy = p.GetType() == Position::TYPE_LONG
			?	!isClosing
			:	isClosing;
		const auto &scaledPrice = !isCompleted
			?	!isClosing
				?	p.GetOpenStartPrice()
				:	p.GetCloseStartPrice()
			:	!isClosing
				?	p.GetOpenPrice()
				:	p.GetClosePrice();
		AssertNe(0, scaledPrice);
		price = p.GetSecurity().DescalePrice(scaledPrice);
	};

	getVals(p1, isP1Buy, p1Price);
	getVals(p2, isP2Buy, p2Price);
	getVals(p3, isP3Buy, p3Price);

	GetContext().GetLog().Equation(

		equationPositions.currentOpportunityNumber,
		    
		action,
		initiatorIndex,
		    
		p1.GetTradeSystem().GetTag(),
		p1.GetSecurity().GetSymbol().GetSymbol(),
		p1Price,
		isP1Buy,

		p2.GetTradeSystem().GetTag(),
		p2.GetSecurity().GetSymbol().GetSymbol(),
		p2Price,
		isP2Buy,

		p3.GetTradeSystem().GetTag(),
		p3.GetSecurity().GetSymbol().GetSymbol(),
		p3Price,
		isP3Buy,
		    
		initiatorIndex < (EQUATIONS_COUNT / 2));

}
=======
void FxArb1::DelayCancel(EquationPosition &position) {
	if (m_equationsForDelayedClosing[position.GetEquationIndex()]) {
		return;
	}
	GetLog().TradingEx(
		[&]() -> boost::format {
			boost::format message(
				"Delaying positions closing by %1% for equation %2%"
					", as strategy blocked...");
			message
				% position.GetSecurity()
				% position.GetEquationIndex();
			return std::move(message);
		});
	m_equationsForDelayedClosing[position.GetEquationIndex()] = true;
}

void FxArb1::CloseDelayed() {
	Assert(!IsBlocked());
	for (size_t i = 0; i < m_equationsForDelayedClosing.size(); ++i) {
		if (!m_equationsForDelayedClosing[i]) {
			continue;
		}
		GetLog().TradingEx(
			[&]() -> boost::format {
				boost::format message(
					"Closing delayed positions for equation %1%...");
				message % i;
				return std::move(message);
			});
		CancelAllInEquationAtMarketPrice(i, Position::CLOSE_TYPE_NONE);
		m_equationsForDelayedClosing[i] = false;
	}
}
>>>>>>> edeebd1f
<|MERGE_RESOLUTION|>--- conflicted
+++ resolved
@@ -566,7 +566,6 @@
 	OnOpportunityUpdate(startegyTimeMeasurement);
 }
 
-<<<<<<< HEAD
 bool FxArb1::CheckCancelAndBlockCondition() {
 	if (!m_cancelAndBlockCondition) {
 		return false;
@@ -727,7 +726,7 @@
 		initiatorIndex < (EQUATIONS_COUNT / 2));
 
 }
-=======
+
 void FxArb1::DelayCancel(EquationPosition &position) {
 	if (m_equationsForDelayedClosing[position.GetEquationIndex()]) {
 		return;
@@ -762,4 +761,3 @@
 		m_equationsForDelayedClosing[i] = false;
 	}
 }
->>>>>>> edeebd1f
