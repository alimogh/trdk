--- conflicted
+++ resolved
@@ -312,6 +312,7 @@
 	// If it "closing" - can be not fully opened, by logic:
 	AssertEq(PAIRS_COUNT, positions.activeCount);
 	AssertEq(0, positions.waitsForReplyCount);
+	Assert(!positions.isCanceled);
 	foreach (auto &position, positions.positions) {
 		// If it "closing" - can be not fully opened, by logic:
 		Assert(!position->IsCompleted());
@@ -337,6 +338,7 @@
 		auto &positions = m_positionsByEquation[equationIndex];
 		AssertGe(PAIRS_COUNT, positions.activeCount);
 		AssertGe(PAIRS_COUNT, positions.waitsForReplyCount);
+		Assert(!positions.isCanceled);
 		const auto prevWaitsForReplyCount = positions.waitsForReplyCount;
 		foreach (auto &position, positions.positions) {
 			if (position->IsCompleted()) {
@@ -353,7 +355,12 @@
 		}
 		AssertLe(prevWaitsForReplyCount, positions.waitsForReplyCount);
 		AssertGe(positions.activeCount, positions.waitsForReplyCount);
-		return positions.waitsForReplyCount - prevWaitsForReplyCount;
+		const auto affectedPositionsCount
+			= positions.waitsForReplyCount - prevWaitsForReplyCount;
+		if (affectedPositionsCount > 0) {
+			positions.isCanceled = true;
+		}
+		return affectedPositionsCount;
 	} catch (...) {
 		AssertFailNoException();
 		Block();
@@ -526,22 +533,13 @@
 
 	timeMeasurement.Measure(TimeMeasurement::SM_STRATEGY_DECISION_STOP);
 
-<<<<<<< HEAD
-		equationPositions.lastStartTime = boost::get_system_time();
-		equationPositions.currentOpportunityNumber
-			= GetContext().TakeOpportunityNumber();
-
-		LogOpeningDetection(equationIndex);
-
-	} catch (...) {
-		CancelAllInEquationAtMarketPrice(
-			equationIndex,
-			Position::CLOSE_TYPE_SYSTEM_ERROR);
-		throw;
-	}
-=======
 	equationPositions.lastStartTime = boost::get_system_time();
->>>>>>> a36caa1f
+	equationPositions.currentOpportunityNumber
+		= GetContext().TakeOpportunityNumber();
+
+	LogOpeningDetection(equationIndex);
+
+	equationPositions.lastStartTime = boost::get_system_time();
 
 }
 
@@ -566,6 +564,24 @@
 	auto &equationPositions
 		= GetEquationPositions(position.GetEquationIndex());
 
+	if (position.IsCanceled()) {
+		AssertLt(0, equationPositions.activeCount);
+		AssertLt(0, equationPositions.waitsForReplyCount);
+		position.DeactivatieObservation();
+		--equationPositions.waitsForReplyCount;
+		if (!--equationPositions.activeCount) {
+			AssertEq(0, equationPositions.waitsForReplyCount);
+			position.GetTimeMeasurement().Measure(
+				TimeMeasurement::SM_STRATEGY_EXECUTION_REPLY);
+			LogClosingExecuted(position.GetEquationIndex());
+			equationPositions.positions.clear();
+			Verify(CheckCancelAndBlockCondition());
+		}
+		// Objects with completed positions will be removed from system:
+		Assert(position.IsCompleted());
+		return;
+	}
+
 	if (!position.IsObservationActive()) {
 		Assert(!position.IsInactive());
 		return;
@@ -583,8 +599,12 @@
 				
 			AssertLt(0, equationPositions.waitsForReplyCount);
 			if (!--equationPositions.waitsForReplyCount) {
+				AssertGe(PAIRS_COUNT, equationPositions.activeCount);
 				position.GetTimeMeasurement().Measure(
 					TimeMeasurement::SM_STRATEGY_EXECUTION_REPLY);
+				if (equationPositions.activeCount >= PAIRS_COUNT) {
+					LogOpeningExecuted(position.GetEquationIndex());	
+				}
 				OnOpportunityReturn();
 			}
 				
@@ -601,8 +621,11 @@
 				AssertEq(0, equationPositions.waitsForReplyCount);
 				position.GetTimeMeasurement().Measure(
 					TimeMeasurement::SM_STRATEGY_EXECUTION_REPLY);
+				LogClosingExecuted(position.GetEquationIndex());
 				equationPositions.positions.clear();
-				OnOpportunityReturn();
+				if (!CheckCancelAndBlockCondition()) {
+					OnOpportunityReturn();
+				}
 			}
 
 			// Objects with completed positions will be removed from system:
@@ -659,7 +682,6 @@
 	OnOpportunityUpdate(startegyTimeMeasurement);
 }
 
-<<<<<<< HEAD
 bool FxArb1::CheckCancelAndBlockCondition() {
 	if (!m_cancelAndBlockCondition || !OnCanceling()) {
 		return false;
@@ -679,10 +701,9 @@
 
 	size_t ordersCount = 0;
 	for (size_t i = 0; i < EQUATIONS_COUNT; ++i) {
-		ordersCount += CancelAllInEquationAtMarketPrice(
+		ordersCount += CancelEquation(
 			i,
-			Position::CLOSE_TYPE_ENGINE_STOP,
-			true);
+			Position::CLOSE_TYPE_ENGINE_STOP);
 	}
 
 	if (ordersCount == 0) {
@@ -709,24 +730,24 @@
 void FxArb1::LogOpeningDetection(size_t equationIndex) const {
 	AssertEq(
 		PAIRS_COUNT,
-		GetEquationPosition(equationIndex).activeCount);
+		GetEquationPositions(equationIndex).activeCount);
 	LogEquation("Opening detected", equationIndex, equationIndex, false, false);
 }
 
 void FxArb1::LogOpeningExecuted(size_t equationIndex) const {
 	AssertEq(
 		PAIRS_COUNT,
-		GetEquationPosition(equationIndex).activeCount);
+		GetEquationPositions(equationIndex).activeCount);
 	LogEquation("Opening executed", equationIndex, equationIndex, false, true);
 }
 
 void FxArb1::LogClosingDetection(size_t equationIndex) const {
-	const auto &equation = GetEquationPosition(equationIndex);
+	const auto &equation = GetEquationPositions(equationIndex);
 	AssertEq(PAIRS_COUNT, equation.activeCount);
 	LogEquation(
 		"Closing detected",
 		equationIndex,
-		!equation.isClosedNotByEquation
+		!equation.isCanceled
 			?	GetOppositeEquationIndex(equationIndex)
 			:	nEquationsIndex,
 		true,
@@ -734,12 +755,12 @@
 }
 
 void FxArb1::LogClosingExecuted(size_t equationIndex) const {
-	const auto &equation = GetEquationPosition(equationIndex);
+	const auto &equation = GetEquationPositions(equationIndex);
 	AssertEq(0, equation.activeCount);
 	LogEquation(
 		"Closing executed",
 		equationIndex,
-		!equation.isClosedNotByEquation
+		!equation.isCanceled
 			?	GetOppositeEquationIndex(equationIndex)
 			:	nEquationsIndex,
 		true,
@@ -754,7 +775,7 @@
 			bool isCompleted)
 		const {
 
-	const auto &equationPositions = GetEquationPosition(equationIndex);
+	const auto &equationPositions = GetEquationPositions(equationIndex);
 	const auto &positions = equationPositions.positions;
 	AssertEq(PAIRS_COUNT, positions.size());
 	if (positions.size() < PAIRS_COUNT) {
@@ -821,10 +842,7 @@
 
 }
 
-void FxArb1::DelayCancel(EquationPosition &position) {
-=======
 void FxArb1::DelayClose(EquationPosition &position) {
->>>>>>> a36caa1f
 	if (m_equationsForDelayedClosing[position.GetEquationIndex()]) {
 		return;
 	}
