--- conflicted
+++ resolved
@@ -523,11 +523,7 @@
 
 	equationPositions.lastOpenTime = boost::get_system_time();
 	equationPositions.currentOpportunityNumber
-<<<<<<< HEAD
-		= GetContext().TakeOpportunityNumber();
-=======
 		= m_strategyLog.TakeOpportunityNumber();
->>>>>>> 4613ff58
 
 	LogOpeningDetection(equationIndex);
 
@@ -687,7 +683,6 @@
 }
 
 bool FxArb1::CheckCancelAndBlockCondition() {
-<<<<<<< HEAD
 	if (!m_cancelAndBlockCondition || !OnCanceling()) {
 		return false;
 	} 
@@ -736,18 +731,6 @@
 
 }
 
-=======
-	if (/*!m_cancelAndBlockCondition || */!OnCanceling()) {
-		return false;
-	} 
-// 	const boost::mutex::scoped_lock lock(m_cancelAndBlockCondition->mutex);
-// 	Block();
-// 	m_cancelAndBlockCondition->condition.notify_all();
-// 	m_cancelAndBlockCondition = nullptr;
-	return true;
-}
-
->>>>>>> 4613ff58
 void FxArb1::LogOpeningDetection(size_t equationIndex) const {
 	AssertEq(
 		PAIRS_COUNT,
@@ -834,35 +817,6 @@
 	getVals(p2, isP2Buy, p2Price);
 	getVals(p3, isP3Buy, p3Price);
 
-<<<<<<< HEAD
-	GetContext().GetLog().Equation(
-
-		equationPositions.currentOpportunityNumber,
-		    
-		action,
-		initiatorIndex,
-		    
-		p1.GetTradeSystem().GetTag(),
-		p1.GetSecurity().GetSymbol().GetSymbol(),
-		p1Price,
-		isP1Buy,
-
-		p2.GetTradeSystem().GetTag(),
-		p2.GetSecurity().GetSymbol().GetSymbol(),
-		p2Price,
-		isP2Buy,
-
-		p3.GetTradeSystem().GetTag(),
-		p3.GetSecurity().GetSymbol().GetSymbol(),
-		p3Price,
-		isP3Buy,
-		    
-		initiatorIndex < (EQUATIONS_COUNT / 2),
-		
-		p1.GetId(),
-		p2.GetId(),
-		p3.GetId());
-=======
 	m_strategyLog.Write(
 		[&](StrategyLogRecord &record) {
 			record
@@ -893,7 +847,6 @@
 				% p2.GetId()
 				% p3.GetId();
 		});
->>>>>>> 4613ff58
 
 }
 
