--- conflicted
+++ resolved
@@ -29,9 +29,7 @@
 		: Base(context, name, tag),
 		m_equations(CreateEquations(conf.GetBase())),
 		m_isPairsByBrokerChecked(false),
-<<<<<<< HEAD
-		m_cancelAndBlockCondition(nullptr) {
-=======
+		m_cancelAndBlockCondition(nullptr),
 		m_positionGracePeriod(
 			pt::seconds(
 				//  size_t -> long as period can be negative, but not for our
@@ -42,7 +40,6 @@
 						"position_grace_period_sec"))))  {
 
 	GetLog().Info("Using \"grace period\": %1%.", m_positionGracePeriod);
->>>>>>> d0bbc1e2
 
 	if (GetContext().GetTradeSystemsCount() != BROKERS_COUNT) {
 		throw Exception("Strategy requires exact number of brokers");
@@ -376,10 +373,7 @@
 		AssertEq(positions.activeCount, positions.waitsForReplyCount);
 		if (positions.waitsForReplyCount > 0) {
 			positions.isCanceled = true;
-<<<<<<< HEAD
 			LogClosingDetection(equationIndex);
-=======
->>>>>>> d0bbc1e2
 		}
 		return positions.waitsForReplyCount;
 	} catch (...) {
