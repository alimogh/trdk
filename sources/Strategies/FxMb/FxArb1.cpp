--- conflicted
+++ resolved
@@ -561,24 +561,6 @@
 	}
 	auto startegyTimeMeasurement = GetContext().StartStrategyTimeMeasurement();
 	OnOpportunityUpdate(startegyTimeMeasurement);
-<<<<<<< HEAD
-}
-
-void FxArb1::DelayCancel(EquationPosition &position) {
-	if (m_equationsForDelayedClosing[position.GetEquationIndex()]) {
-		return;
-	}
-	GetLog().TradingEx(
-		[&]() -> boost::format {
-			boost::format message(
-				"Delaying positions closing by %1% for equation %2%"
-					", as strategy blocked...");
-			message
-				% position.GetSecurity()
-				% position.GetEquationIndex();
-			return std::move(message);
-		});
-	m_equationsForDelayedClosing[position.GetEquationIndex()] = true;
 }
 
 bool FxArb1::CheckCancelAndBlockCondition() {
@@ -626,23 +608,6 @@
 
 }
 
-void FxArb1::CloseDelayed() {
-	Assert(!IsBlocked());
-	for (size_t i = 0; i < m_equationsForDelayedClosing.size(); ++i) {
-		if (!m_equationsForDelayedClosing[i]) {
-			continue;
-		}
-		GetLog().TradingEx(
-			[&]() -> boost::format {
-				boost::format message(
-					"Closing delayed positions for equation %1%...");
-				message % i;
-				return std::move(message);
-			});
-		CancelAllInEquationAtMarketPrice(i, Position::CLOSE_TYPE_NONE);
-		m_equationsForDelayedClosing[i] = false;
-	}
-}
 
 void FxArb1::LogOpeningDetection(size_t equationIndex) const {
 	AssertEq(
@@ -742,6 +707,4 @@
 		    
 		equationIndex < (EQUATIONS_COUNT / 2));
 
-=======
->>>>>>> 401c2baa
 }