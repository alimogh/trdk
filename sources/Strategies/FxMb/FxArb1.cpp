--- conflicted
+++ resolved
@@ -622,11 +622,11 @@
 		AssertEq(0, equationPositions.positions.size());
 		AssertLt(0, equationPositions.activeCount);
 
-<<<<<<< HEAD
+		position.DeactivatieObservation();
+
 		// We completed work with this position, forget it...
-		Verify(equationPositions.activeCount--);
-		
-		if (equationPositions.activeCount == 0) {
+		AssertLt(0, equationPositions.activeCount);
+		if (!--equationPositions.activeCount) {
 
 			const auto &b1 = GetBroker<1>();
 			const auto &broker1 = GetBrokerConf<1>();
@@ -673,19 +673,11 @@
 					m_cancelAndBlockCondition->mutex);
 				Block();
 				m_cancelAndBlockCondition->condition.notify_all();
-			}
-
-		}
-
-=======
->>>>>>> 8b5e7890
-		position.DeactivatieObservation();
-
-		// We completed work with this position, forget it...
-		AssertLt(0, equationPositions.activeCount);
-		if (!--equationPositions.activeCount) {
-			AssertEq(0, equationPositions.positions.size());
-			OnOpportunityReturn();
+			} else {
+				AssertEq(0, equationPositions.positions.size());
+				OnOpportunityReturn();
+			}
+
 		}
 
 		return;
@@ -754,8 +746,10 @@
 	position.GetTimeMeasurement().Measure(
 		TimeMeasurement::SM_STRATEGY_EXECUTION_REPLY);
 
-<<<<<<< HEAD
-}
+	OnOpportunityReturn();
+
+}
+
 
 void FxArb1::CancelAllAndBlock(CancelAndBlockCondition &cancelAndBlockCondition) {
 
@@ -773,10 +767,6 @@
 		Block();
 	}
 	
-}
-=======
-	OnOpportunityReturn();
-
 }
 
 void FxArb1::CloseDelayed() {
@@ -796,4 +786,3 @@
 		m_equationsForDelayedClosing[i] = false;
 	}
 }
->>>>>>> 8b5e7890
