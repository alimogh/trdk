/**************************************************************************
 *   Created: 2014/09/02 23:34:59
 *    Author: Eugene V. Palchukovsky
 *    E-mail: eugene@palchukovsky.com
 * -------------------------------------------------------------------
 *   Project: Trading Robot Development Kit
 *       URL: http://robotdk.com
 * Copyright: Eugene V. Palchukovsky
 **************************************************************************/

#include "Prec.hpp"
#include "FxArb1.hpp"
#include "Core/StrategyPositionReporter.hpp"
#include "Core/MarketDataSource.hpp"

using namespace trdk;
using namespace trdk::Lib;
using namespace trdk::Strategies::FxMb;

namespace pt = boost::posix_time;

const size_t FxArb1::nEquationsIndex = std::numeric_limits<size_t>::max();

FxArb1::FxArb1(
			Context &context,
			const std::string &name,
			const std::string &tag,
			const IniSectionRef &conf)
		: Base(context, name, tag),
		m_equations(CreateEquations()),
		m_isPairsByBrokerChecked(false),
		m_cancelAndBlockCondition(nullptr) {

	if (GetContext().GetTradeSystemsCount() != BROKERS_COUNT) {
		throw Exception("Strategy requires exact number of brokers");
	}

	if (GetContext().GetMarketDataSourcesCount() != BROKERS_COUNT) {
		throw Exception(
			"Strategy requires exact number of Market Data Sources");
	}

	{
		size_t i = 0;
		GetContext().ForEachMarketDataSource(
			[&](trdk::MarketDataSource &mds) -> bool {
				m_brokersConf[i].name = mds.GetTag();
				m_brokersConf[i].tradeSystem = &GetContext().GetTradeSystem(i);
				++i;
				return true;
			});
	}

	// Loading volume and direction configuration for each symbol:
	size_t pairIndex[BROKERS_COUNT] = {};
	conf.ForEachKey(
		[&](const std::string &key, const std::string &value) -> bool {
					
			// checking for "magic"-prefix in key name:
					
			std::deque<std::string> subs;
			boost::split(subs, key, boost::is_any_of("."));
			if (subs.size() < 2) {
				return true;
			}

			boost::trim(subs.front());
			boost::smatch broker;
			if (	!boost::regex_match(
						subs.front(),
						broker,
						boost::regex("broker_(\\d+)"))) {
				return true;
			}
			const size_t brokerIndex = boost::lexical_cast<size_t>(
				broker.str(1));
			if (brokerIndex < 1 || brokerIndex > BROKERS_COUNT) {
				GetLog().Error(
					"Failed to configure strategy:"
						" Unknown broker index %1%.",
					brokerIndex);
				throw Exception(
					"Failed to configure strategy:"
						" Unknown broker index");
			}
			subs.pop_front();
			BrokerConf &conf = m_brokersConf[brokerIndex - 1];

			boost::trim(subs.front());
					
			// Getting qty and side:
			if (	subs.size() == 2
					&& boost::iequals(subs.front(), "qty")) {
				const std::string symbol = boost::trim_copy(subs.back());
				PositionConf &pos = conf.pos[symbol];
				AssertEq(0, pos.index);
				pos.index = pairIndex[brokerIndex - 1]++;
				const auto &qty = boost::lexical_cast<Qty>(value);
				pos.qty = abs(qty) * 1000;
				pos.isLong = qty >= 0;
				pos.requiredVol = 3.0;
				const char *const direction
					= !pos.isLong ? "short" : "long";
				GetLog().Info(
					"Using \"%1%\" at %2% with qty %3% (%4%).",
					boost::make_tuple(symbol, pos.index, pos.qty, direction));
				return true;
			}

			// Getting required volume:
			if (	subs.size() == 2
					&& boost::iequals(subs.front(), "requiredVol")) {
				const std::string symbol = boost::trim_copy(subs.back());
				PositionConf &pos = conf.pos[symbol];
				pos.requiredVol = boost::lexical_cast<double>(value);
				GetLog().Info(
					"Requiring %1%%% availability for \"%2%\".",
					boost::make_tuple(pos.requiredVol * 100, symbol));
				return true;
			}

			GetLog().Error(
					"Failed to configure strategy:"
						" Unknown broker configuration key \"%1%\".",
					key);
			throw Exception(
				"Failed to configure strategy:"
					" Unknown broker configuration key");
	
		},
		true);

}
		
FxArb1::~FxArb1() {
	//...//
}

void FxArb1::UpdateAlogImplSettings(const IniSectionRef &) {
	//...//
}

void FxArb1::ReportDecision(const Position &) const {
	//...//
}

std::auto_ptr<PositionReporter> FxArb1::CreatePositionReporter() const {
	return std::auto_ptr<PositionReporter>(
		new StrategyPositionReporter<FxArb1>);
}

pt::ptime FxArb1::OnSecurityStart(Security &security) {

	size_t pairIndex = std::numeric_limits<size_t>::max();
			
	// New security start - caching security object for fast getting:
	foreach (const auto &cahed, m_brokersConf.front().sendList) {
		if (!cahed.security) {
			// Cell not set yet, but already allocated (for ex. if we got
			// call with index 3 before index 1).
			continue;
		} else if (cahed.security->GetSymbol() == security.GetSymbol()) {
			pairIndex = cahed.index;
			break;
		}
	}

	if (pairIndex == std::numeric_limits<size_t>::max()) {
		// not cached yet...
		foreach (auto &broker, m_brokersConf) {
			const auto &conf
				= broker.pos.find(security.GetSymbol().GetSymbol());
			if (conf == broker.pos.end()) {
				// symbol hasn't configuration:
				GetLog().Error(
					"Symbol %1% hasn't Qty and direction configuration.",
					security);
				throw Exception(
					"Symbol hasn't Qty and direction configuration");
			}
			Assert(
				std::numeric_limits<size_t>::max() == pairIndex
				|| pairIndex == conf->second.index);
			pairIndex = conf->second.index;
			SecurityPositionConf pos;
			static_cast<PositionConf &>(pos) = conf->second;
			pos.security = &security;
			pos.tradeSystem = broker.tradeSystem;
			// caching:
			if (pairIndex >= broker.sendList.size()) {
				broker.sendList.resize(pairIndex + 1);
			}
			Assert(!broker.sendList[pairIndex].security);
			broker.sendList[pairIndex] = pos;
		}
	}

	AssertNe(std::numeric_limits<size_t>::max(), pairIndex);

	return Base::OnSecurityStart(security);

}

FxArb1::Equations FxArb1::CreateEquations() {
			
	Equations result;
	result.resize(EQUATIONS_COUNT);
	size_t i = 0;

	const auto add = [&result, &i](const Equation &equation) {
		result[i++].first = equation;
	};
	const auto addPrint = [&result, &i](const EquationPrint &equation) {
		result[i++].second = equation;
	};
	typedef const Broker B;

	add([](const B &b1, const B &b2, double &result) -> bool {result = b1.p1.bid.Get() 			* b2.p2.bid.Get() 			* (1 / b1.p3.ask.Get());	return result > 1.000055; });
	add([](const B &b1, const B &b2, double &result) -> bool {result = b1.p1.bid.Get() 			* (1 / b2.p3.ask.Get()) 	* b1.p2.bid.Get();			return result > 1.000055; });
	add([](const B &b1, const B &b2, double &result) -> bool {result = b1.p2.bid.Get() 			* b2.p1.bid.Get() 			* (1 / b1.p3.ask.Get());	return result > 1.000055; });
	add([](const B &b1, const B &b2, double &result) -> bool {result = b1.p2.bid.Get() 			* (1 / b2.p3.ask.Get()) 	* b1.p1.bid.Get();			return result > 1.000055; });
	add([](const B &b1, const B &b2, double &result) -> bool {result = (1 / b1.p3.ask.Get()) 	* b2.p1.bid.Get() 			* b1.p2.bid.Get();			return result > 1.000055; });
	add([](const B &b1, const B &b2, double &result) -> bool {result = (1 / b1.p3.ask.Get()) 	* b2.p2.bid.Get() 			* b1.p1.bid.Get();			return result > 1.000055; });
	
	add([](const B &b1, const B &b2, double &result) -> bool {result = (1 / b1.p1.ask.Get()) 	* (1 / b2.p2.ask.Get()) 	* b1.p3.bid.Get();			return result > 1.000055; });
	add([](const B &b1, const B &b2, double &result) -> bool {result = (1 / b1.p1.ask.Get()) 	* b2.p3.bid.Get() 			* (1 / b1.p2.ask.Get());	return result > 1.000055; });
	add([](const B &b1, const B &b2, double &result) -> bool {result = (1 / b1.p2.ask.Get()) 	* (1 / b2.p1.ask.Get()) 	* b1.p3.bid.Get();			return result > 1.000055; });
	add([](const B &b1, const B &b2, double &result) -> bool {result = (1 / b1.p2.ask.Get()) 	* b2.p3.bid.Get() 			* (1 / b1.p1.ask.Get());	return result > 1.000055; });
	add([](const B &b1, const B &b2, double &result) -> bool {result = b1.p3.bid.Get() 			* (1 / b2.p1.ask.Get()) 	* (1 / b1.p2.ask.Get());	return result > 1.000055; });
	add([](const B &b1, const B &b2, double &result) -> bool {result = b1.p3.bid.Get() 			* (1 / b2.p2.ask.Get()) 	* (1 / b1.p1.ask.Get());	return result > 1.000055; });

	i = 0;

	addPrint([](const B &b1, const B &b2, Module::Log &log) { log.Trading("Equation 1 : %1% * %2% * (1 / %3%) = %4%",	boost::make_tuple(	b1.p1.bid.GetConst(), b2.p2.bid.GetConst(), b1.p3.ask.GetConst(),	b1.p1.bid.GetConst() * b2.p2.bid.GetConst() * (1 / b1.p3.ask.GetConst())		));});
	
	addPrint([](const B &b1, const B &b2, Module::Log &log) { log.Trading("Equation 2 : %1% * (1 / %2%) * %3% = %4%",	boost::make_tuple(	b1.p1.bid.GetConst(), b2.p3.ask.GetConst(), b1.p2.bid.GetConst(),	b1.p1.bid.GetConst() * (1 / b2.p3.ask.GetConst()) * b1.p2.bid.GetConst()		));});
	
	addPrint([](const B &b1, const B &b2, Module::Log &log) { log.Trading("Equation 3 : %1% * %2% * (1 / %3%) = %4%",	boost::make_tuple(	b1.p2.bid.GetConst(), b2.p1.bid.GetConst(), b1.p3.ask.GetConst(),	b1.p2.bid.GetConst() * b2.p1.bid.GetConst() * (1 / b1.p3.ask.GetConst())		));});
	
	addPrint([](const B &b1, const B &b2, Module::Log &log) { log.Trading("Equation 4 : %1% * (1 / %2%) * %3% = %4%",	boost::make_tuple(	b1.p2.bid.GetConst(), b2.p3.ask.GetConst(), b1.p1.bid.GetConst(),	b1.p2.bid.GetConst() * (1 / b2.p3.ask.GetConst()) * b1.p1.bid.GetConst()		));});
	
	addPrint([](const B &b1, const B &b2, Module::Log &log) { log.Trading("Equation 5 : (1 / %1%) * %2% * %3% = %4%",	boost::make_tuple(	b1.p3.ask.GetConst(), b2.p1.bid.GetConst(), b1.p2.bid.GetConst(),	(1 / b1.p3.ask.GetConst()) * b2.p1.bid.GetConst() * b1.p2.bid.GetConst()		));});
	
	addPrint([](const B &b1, const B &b2, Module::Log &log) { log.Trading("Equation 6 : (1 / %1%) * %2% * %3% = %4%",	boost::make_tuple(	b1.p3.ask.GetConst(), b2.p2.bid.GetConst(), b1.p1.bid.GetConst(),	(1 / b1.p3.ask.GetConst()) * b2.p2.bid.GetConst() * b1.p1.bid.GetConst()		));});
	
	

	addPrint([](const B &b1, const B &b2, Module::Log &log) { log.Trading("Equation 7 : (1 / %1%) * (1 / %2%) * %3% = %4%",		boost::make_tuple(b1.p1.ask.GetConst(), b2.p2.ask.GetConst(), b1.p3.bid.GetConst(),		(1 / b1.p1.ask.GetConst()) * (1 / b2.p2.ask.GetConst()) * b1.p3.bid.GetConst()		));});
	
	addPrint([](const B &b1, const B &b2, Module::Log &log) { log.Trading("Equation 8 : (1 / %1%) * %2% * (1 / %3%) = %4%",		boost::make_tuple(b1.p1.ask.GetConst(), b2.p3.bid.GetConst(), b1.p2.ask.GetConst(),		(1 / b1.p1.ask.GetConst()) * b2.p3.bid.GetConst() * (1 / b1.p2.ask.GetConst())		));});
	
	addPrint([](const B &b1, const B &b2, Module::Log &log) { log.Trading("Equation 9 : (1 / %1%) * (1 / %2%) * %3% = %4%",		boost::make_tuple(b1.p2.ask.GetConst(), b2.p1.ask.GetConst(), b1.p3.bid.GetConst(),		(1 / b1.p2.ask.GetConst()) * (1 / b2.p1.ask.GetConst()) * b1.p3.bid.GetConst()		));});
	
	addPrint([](const B &b1, const B &b2, Module::Log &log) { log.Trading("Equation 10 : (1 / %1%) * %2% * (1 / %3%) = %4%",	boost::make_tuple(b1.p2.ask.GetConst(), b2.p3.bid.GetConst(), b1.p1.ask.GetConst(),		(1 / b1.p2.ask.GetConst()) * b2.p3.bid.GetConst() * (1 / b1.p1.ask.GetConst())		));});

	addPrint([](const B &b1, const B &b2, Module::Log &log) { log.Trading("Equation 11 : %1% * (1 / %2%) * (1 / %3%) = %4%",	boost::make_tuple(b1.p3.bid.GetConst(), b2.p1.ask.GetConst(), b1.p2.ask.GetConst(),		b1.p3.bid.GetConst() * (1 / b2.p1.ask.GetConst()) * (1 / b1.p2.ask.GetConst())		));});
	
	addPrint([](const B &b1, const B &b2, Module::Log &log) { log.Trading("Equation 12 : %1% * (1 / %2%) * (1 / %3%) = %4%",	boost::make_tuple(b1.p3.bid.GetConst(), b2.p2.ask.GetConst(), b1.p1.ask.GetConst(),		b1.p3.bid.GetConst() * (1 / b2.p2.ask.GetConst()) * (1 / b1.p1.ask.GetConst())		));});

	AssertEq(EQUATIONS_COUNT, result.size());
	result.shrink_to_fit();

	return result;

}

bool FxArb1::GetEquationPositionWay(
			size_t equationIndex,
			bool invert,
			bool opening) {

#	ifdef DEV_VER
		GetLog().Debug(
			"GetEquationPositionWay"
				" for equation %1% / 11 on %2% will %3% be invert",
			boost::make_tuple(
				equationIndex,
				opening ? "opening" : "closing",
				invert ? "" : "not"));
#	endif

	if (opening) {
	    if (!invert) {
			return ((equationIndex < (EQUATIONS_COUNT / 2)) ? false : true);
	    } else {
			return ((equationIndex < (EQUATIONS_COUNT / 2)) ? true : false);
	    }
	} else {
	    if (!invert) {
			return ((equationIndex < (EQUATIONS_COUNT / 2)) ? true : false);
	    } else {
			return ((equationIndex < (EQUATIONS_COUNT / 2)) ? false : true);
	    }
	}

}

bool FxArb1::IsEquationOpenedFully(size_t equationIndex) const {
	// Returns true if all orders for equation are filled.
	const auto &positions = m_positionsByEquation[equationIndex];
	foreach (const auto &position, positions.positions) {
		if (!position->IsOpened()) {
			return false;
		}
	}
	return !positions.positions.empty();
}

size_t FxArb1::CancelAllInEquationAtMarketPrice(
			size_t equationIndex,
			const Position::CloseType &closeType)
		throw() {
	Assert(!IsBlocked());
	size_t result = 0;
	// Cancels all opened for equation orders and close positions for it.
	try {
		auto &positions = m_positionsByEquation[equationIndex];
		foreach (auto &position, positions.positions) {
			if (position->CancelAtMarketPrice(closeType)) {
				++result;
			}
		}
		positions.positions.clear();
	} catch (...) {
		AssertFailNoException();
		Block();
	}
	return result;
}

void FxArb1::CheckConf() {
	
	// At first update it needs to check configuration, one time:
	
	if (m_isPairsByBrokerChecked) {
		return;
	}
	
	foreach (const auto &broker, m_brokersConf) {
		// Printing pairs order in sendList (must be the same as in INI-file):
		std::vector<std::string> pairs;
		foreach (const auto &pair, broker.sendList) {
			pairs.push_back(pair.security->GetSymbol().GetSymbol());
		}
		GetLog().Info("Send-list pairs order: %1%.", boost::join(pairs, ", "));
	}

	m_isPairsByBrokerChecked = true;

}

void FxArb1::LogBrokersState(
			size_t equationIndex,
			const Broker &b1,
			const Broker &b2)
		const {
	// Logging current bid/ask values for all pairs (if logging enabled).
	GetEquations()[equationIndex].second(b1, b2, GetLog());
}

void FxArb1::LogEquationPosition(
			const char *action,
			size_t equationIndex,
			const PairsReverse &reverse) {

	const auto &pair1Conf = GetBrokerConf<1>().sendList[0];
	const auto &pair1 = *pair1Conf.security;
	
	const auto &pair2Conf = GetBrokerConf<2>().sendList[1];
	const auto &pair2 = *pair2Conf.security;
	
	const auto &pair3Conf = GetBrokerConf<1>().sendList[2];
	const auto &pair3 = *pair3Conf.security;
	
	GetContext().GetLog().Equation(
		
		action,
		equationIndex,
		
		// broker 1:
		GetBrokerConf<1>().name,
		pair1.GetSymbol().GetSymbol(),
		reverse[0], // Indicates if pair is reversed or not  (TRUE or FALSE)
		pair1.GetBidPrice(),
		pair1.GetAskPrice(),
		false, // Reversed Bid if pair is reversed
		false, // Reversed Ask if pair is reversed
		
		// broker 2:
		GetBrokerConf<2>().name,
		pair2.GetSymbol().GetSymbol(),
		reverse[1], // Indicates if pair is reversed or not  (TRUE or FALSE)
		pair2.GetBidPrice(),
		pair2.GetAskPrice(),
		false, // Reversed Bid if pair is reversed
		false, // Reversed Ask if pair is reversed
		
		// broker 3:
		GetBrokerConf<1>().name,
		pair3.GetSymbol().GetSymbol(),
		reverse[2], // Indicates if pair is reversed or not  (TRUE or FALSE)
		pair3.GetBidPrice(),
		pair3.GetAskPrice(),
		false, // Reversed Bid if pair is reversed
		false, // Reversed Ask if pair is reversed

		equationIndex < (EQUATIONS_COUNT / 2) ? "Y1 detected" : "",
		equationIndex >= (EQUATIONS_COUNT / 2) ? "Y2 detected" : "");

}

void FxArb1::StartPositionsOpening(
			size_t equationIndex,
			size_t opposideEquationIndex,
			const Broker &b1,
			const Broker &b2,
			TimeMeasurement::Milestones &timeMeasurement) {

	// Sends open-orders for each configured security:

	AssertNe(equationIndex, opposideEquationIndex);

	// Logging current bid/ask values for all pairs (if logging enabled):
	LogBrokersState(equationIndex, b1, b2);

	timeMeasurement.Measure(TimeMeasurement::SM_STRATEGY_DECISION_START);

	// Info about positions (which not yet opened) for this equation:
	auto &equationPositions = GetEquationPosition(equationIndex);
	AssertEq(0, equationPositions.positions.size());
	AssertEq(0, equationPositions.activeCount);

	PairsReverse reversed;
	reversed.assign(false);

	const auto &getSecurityByPairIndex = [&](
				size_t index)
			-> SecurityPositionConf & {
		switch (index) {
			case 0:
				Assert(b1.checkedSecurities[equationIndex][0]);
				return *b1.checkedSecurities[equationIndex][0];
			case 1:
				Assert(b2.checkedSecurities[equationIndex][0]);
				return *b2.checkedSecurities[equationIndex][0];
			case 2:
				Assert(b1.checkedSecurities[equationIndex][1]);
				return *b1.checkedSecurities[equationIndex][1];
		}
		AssertFail("Pair index is out of range");
		throw std::out_of_range("Pair index is out of range");
	};

	try {

		// Check for required volume for each pair:
		for (size_t i = 0; i < PAIRS_COUNT; ++i) {
			const SecurityPositionConf &conf = getSecurityByPairIndex(i);
			const Qty &actualQty = conf.isLong
				?	conf.security->GetAskQty()
				:	conf.security->GetBidQty();
			if (conf.qty * conf.requiredVol > actualQty) {
				GetLog().TradingEx(
					[&]() -> boost::format {
						boost::format message(
							"Can't trade: required %1% * %2% = %3% > %4%"
								" for %5% %6%, but it's not.");
						message
							%	conf.qty
							%	conf.requiredVol
							%	actualQty
							%	(conf.qty * conf.requiredVol)
							%	conf.security->GetSymbol().GetSymbol()
							%	(conf.isLong ? "ask" : "bid");
						return message;
					});
				return;
			}
		}

		// For each configured symbol we create position object and
		// sending open-order:
		for (size_t i = 0; i < PAIRS_COUNT; ++i) {
			
			const SecurityPositionConf &conf = getSecurityByPairIndex(i);

			// Position must be "shared" as it uses pattern
			// "shared from this":
			boost::shared_ptr<EquationPosition> position;
			
#			ifdef DEV_VER
				GetLog().Debug(
					"Equation %1% / %2% pair %3% (%6%)"
						" will %4% on %5% with %7% euros",
					boost::make_tuple(
						equationIndex,
						opposideEquationIndex,
						(i + 1),
						"open",
						GetEquationPositionWay(
								equationIndex,
								conf.isLong,
								true)
							? "BUY" : "SELL",
						conf.security->GetSymbol(),
						conf.qty));
#			endif
			
			if (GetEquationPositionWay(equationIndex, conf.isLong, true)) {
				reversed[i] = true;
				position.reset(
					new EquationLongPosition(
						equationIndex,
						opposideEquationIndex,
						*this,
						*conf.tradeSystem,
						*conf.security,
						conf.security->GetSymbol().GetCashCurrency(),
						conf.qty,
						conf.security->GetAskPriceScaled(),
						timeMeasurement));
			} else {
				position.reset(
					new EquationShortPosition(
						equationIndex,
						opposideEquationIndex,
						*this,
						*conf.tradeSystem,
						*conf.security,
						conf.security->GetSymbol().GetCashCurrency(),
						conf.qty,
						conf.security->GetBidPriceScaled(),
						timeMeasurement));
			}

			if (!equationPositions.activeCount) {
				timeMeasurement.Measure(
					TimeMeasurement::SM_STRATEGY_EXECUTION_START);
			}

			// Sends orders to broker:
			position->OpenAtMarketPriceImmediatelyOrCancel();
				
			// Binding all positions into one equation:
			equationPositions.positions.push_back(position);
			Verify(++equationPositions.activeCount <= PAIRS_COUNT);

		}

<<<<<<< HEAD
		timeMeasurement.Measure(TimeMeasurement::SM_STRATEGY_DECISION_STOP);

		LogEquationPosition("Opening detected", equationIndex, reversed);
=======
		equationPositions.lastStartTime = boost::get_system_time();
>>>>>>> 2fd065ba

	} catch (...) {
		CancelAllInEquationAtMarketPrice(
			equationIndex,
			Position::CLOSE_TYPE_SYSTEM_ERROR);
		throw;
	}

}

void FxArb1::OnLevel1Update(
			Security &,
			TimeMeasurement::Milestones &timeMeasurement) {
	OnOpportunityUpdate(timeMeasurement);
}

void FxArb1::OnOpportunityUpdate(TimeMeasurement::Milestones &timeMeasurement) {
	Assert(!IsBlocked());
	CloseDelayed();
	CheckOpportunity(timeMeasurement);
}

void FxArb1::OnOpportunityReturn() {
	auto startegyTimeMeasurement = GetContext().StartStrategyTimeMeasurement();
	OnOpportunityUpdate(startegyTimeMeasurement);
}

void FxArb1::OnPositionUpdate(trdk::Position &positionRef) {

	// Method calls each time when one of strategy positions updates.

	EquationPosition &position
		= dynamic_cast<EquationPosition &>(positionRef);
	if (!position.IsObservationActive()) {
		return;
	}

	if (position.IsCompleted() || position.IsCanceled()) {

		auto &equationPositions
			= GetEquationPosition(position.GetEquationIndex());

		// Position closed, need to find out why:
		if (position.GetOpenedQty() == 0) {
			// IOC was canceled without filling, cancel all another
			// orders at equation and close positions if another orders
			// are filled:
			Assert(!IsEquationOpenedFully(position.GetEquationIndex()));
			if (!IsBlocked()) {
				CloseDelayed();
				CancelAllInEquationAtMarketPrice(
					position.GetEquationIndex(),
					Position::CLOSE_TYPE_OPEN_FAILED);
			} else {
				GetLog().TradingEx(
					[&]() -> boost::format {
						boost::format message(
							"Delaying positions closing by %1% for equation %2%"
								", as strategy blocked...");
						message
							% position.GetSecurity()
							% position.GetEquationIndex();
						return std::move(message);
					});
				m_equationsForDelayedClosing[position.GetEquationIndex()]
					= true;
			}
		}
		AssertEq(0, equationPositions.positions.size());
		AssertLt(0, equationPositions.activeCount);

		position.DeactivatieObservation();

		// We completed work with this position, forget it...
		AssertLt(0, equationPositions.activeCount);
		if (!--equationPositions.activeCount) {

			const auto &b1 = GetBroker<1>();
			const auto &broker1 = GetBrokerConf<1>();
			const auto &b2 = GetBroker<2>();
			const auto &broker2 = GetBrokerConf<2>();
			
			GetContext().GetLog().Equation(
		
				"Closing executed",
				position.GetEquationIndex(),
		
				// broker 1:
				broker1.name,
				broker1.sendList[0].security->GetSymbol().GetSymbol(),
				false, // Indicates if pair is reversed or not  (TRUE or FALSE)
				b1.p1.bid,
				b1.p1.ask,
				false, // Reversed Bid if pair is reversed
				false, // Reversed Ask if pair is reversed
		
				// broker 2:
				GetBrokerConf<2>().name,
				broker2.sendList[2].security->GetSymbol().GetSymbol(),
				false, // Indicates if pair is reversed or not  (TRUE or FALSE)
				b2.p2.bid,
				b2.p2.ask,
				false, // Reversed Bid if pair is reversed
				false, // Reversed Ask if pair is reversed
		
				// broker 3:
				broker1.name,
				broker1.sendList[2].security->GetSymbol().GetSymbol(),
				false, // Indicates if pair is reversed or not  (TRUE or FALSE)
				b1.p3.bid,
				b1.p3.ask,
				false, // Reversed Bid if pair is reversed
				false, // Reversed Ask if pair is reversed
		
				position.GetEquationIndex() < (EQUATIONS_COUNT / 2) ? "Y1 detected" : "",
				position.GetEquationIndex() >= (EQUATIONS_COUNT / 2) ? "Y2 detected" : "");

			if (m_cancelAndBlockCondition) {
				const boost::mutex::scoped_lock lock(
					m_cancelAndBlockCondition->mutex);
				Block();
				m_cancelAndBlockCondition->condition.notify_all();
			} else {
				AssertEq(0, equationPositions.positions.size());
				OnOpportunityReturn();
			}

		}

		return;

	}

	Assert(position.IsStarted());
	AssertEq(
		PAIRS_COUNT,
		GetEquationPosition(position.GetEquationIndex()).activeCount);
	AssertEq(
		PAIRS_COUNT,
		GetEquationPosition(position.GetEquationIndex()).positions.size());
	Assert(position.IsOpened());
	AssertEq(position.GetPlanedQty(), position.GetOpenedQty());

	if (!IsEquationOpenedFully(position.GetEquationIndex())) {
		// Not all orders are filled yet, we need wait more...
		return;
	}

	{

		const auto &b1 = GetBroker<1>();
		const auto &broker1 = GetBrokerConf<1>();
		const auto &b2 = GetBroker<2>();
		const auto &broker2 = GetBrokerConf<2>();
			
		GetContext().GetLog().Equation(
		
			"Opening executed",
			position.GetEquationIndex(),
		
			// broker 1:
			broker1.name,
			broker1.sendList[0].security->GetSymbol().GetSymbol(),
			false, // Indicates if pair is reversed or not  (TRUE or FALSE)
			b1.p1.bid,
			b1.p1.ask,
			false, // Reversed Bid if pair is reversed
			false, // Reversed Ask if pair is reversed
		
			// broker 2:
			GetBrokerConf<2>().name,
			broker2.sendList[2].security->GetSymbol().GetSymbol(),
			false, // Indicates if pair is reversed or not  (TRUE or FALSE)
			b2.p2.bid,
			b2.p2.ask,
			false, // Reversed Bid if pair is reversed
			false, // Reversed Ask if pair is reversed
		
			// broker 3:
			broker1.name,
			broker1.sendList[2].security->GetSymbol().GetSymbol(),
			false, // Indicates if pair is reversed or not  (TRUE or FALSE)
			b1.p3.bid,
			b1.p3.ask,
			false, // Reversed Bid if pair is reversed
			false, // Reversed Ask if pair is reversed
		
			position.GetEquationIndex() < (EQUATIONS_COUNT / 2) ? "Y1 detected" : "",
			position.GetEquationIndex() >= (EQUATIONS_COUNT / 2) ? "Y2 detected" : "");

	}

	position.GetTimeMeasurement().Measure(
		TimeMeasurement::SM_STRATEGY_EXECUTION_REPLY);

	OnOpportunityReturn();

}


void FxArb1::CancelAllAndBlock(CancelAndBlockCondition &cancelAndBlockCondition) {

	Assert(!m_cancelAndBlockCondition);
	m_cancelAndBlockCondition = &cancelAndBlockCondition;
	
	size_t ordersCount = 0;
	for (size_t i = 0; i < EQUATIONS_COUNT; ++i) {
		ordersCount += CancelAllInEquationAtMarketPrice(
			i,
			Position::CLOSE_TYPE_ENGINE_STOP);
	}

	if (ordersCount == 0) {
		Block();
	}
	
}

void FxArb1::CloseDelayed() {
	Assert(!IsBlocked());
	for (size_t i = 0; i < m_equationsForDelayedClosing.size(); ++i) {
		if (!m_equationsForDelayedClosing[i]) {
			continue;
		}
		GetLog().TradingEx(
			[&]() -> boost::format {
				boost::format message(
					"Closing delayed positions for equation %1%...");
				message % i;
				return std::move(message);
			});
		CancelAllInEquationAtMarketPrice(i, Position::CLOSE_TYPE_NONE);
		m_equationsForDelayedClosing[i] = false;
	}
}
<|MERGE_RESOLUTION|>--- conflicted
+++ resolved
@@ -547,13 +547,11 @@
 
 		}
 
-<<<<<<< HEAD
 		timeMeasurement.Measure(TimeMeasurement::SM_STRATEGY_DECISION_STOP);
 
 		LogEquationPosition("Opening detected", equationIndex, reversed);
-=======
+
 		equationPositions.lastStartTime = boost::get_system_time();
->>>>>>> 2fd065ba
 
 	} catch (...) {
 		CancelAllInEquationAtMarketPrice(
