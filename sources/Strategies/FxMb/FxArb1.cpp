--- conflicted
+++ resolved
@@ -291,11 +291,8 @@
 void FxArb1::CloseEquation(
 			size_t equationIndex,
 			const Position::CloseType &closeType,
-<<<<<<< HEAD
-			bool skipReport /*= false*/) {
-=======
-			bool canBePartiallyClosed) {
->>>>>>> b6c0b300
+			bool canBePartiallyClosed,
+			bool skipReport) {
 	auto &positions = m_positionsByEquation[equationIndex];
 	// If it "closing" - can be not fully opened, by logic:
 	AssertEq(PAIRS_COUNT, positions.activeCount);
