/**************************************************************************
 *   Created: 2014/09/02 23:34:59
 *    Author: Eugene V. Palchukovsky
 *    E-mail: eugene@palchukovsky.com
 * -------------------------------------------------------------------
 *   Project: Trading Robot Development Kit
 *       URL: http://robotdk.com
 * Copyright: Eugene V. Palchukovsky
 **************************************************************************/

#include "Prec.hpp"
#include "FxArb1.hpp"
#include "Core/StrategyPositionReporter.hpp"
#include "Core/MarketDataSource.hpp"

using namespace trdk;
using namespace trdk::Lib;
using namespace trdk::Strategies::FxMb;

namespace pt = boost::posix_time;

const size_t FxArb1::nEquationsIndex = std::numeric_limits<size_t>::max();

FxArb1::FxArb1(
			Context &context,
			const std::string &name,
			const std::string &tag,
			const IniSectionRef &conf)
		: Base(context, name, tag),
<<<<<<< HEAD
		m_equations(
			CreateEquations(
				conf.GetBase().ReadBoolKey("Common", "fake_equations"))),
		m_isPairsByBrokerChecked(false),
		m_cancelAndBlockCondition(nullptr) {
=======
		m_equations(CreateEquations(conf.GetBase())),
		m_isPairsByBrokerChecked(false) {
>>>>>>> b04a7964

	if (GetContext().GetTradeSystemsCount() != BROKERS_COUNT) {
		throw Exception("Strategy requires exact number of brokers");
	}

	if (GetContext().GetMarketDataSourcesCount() != BROKERS_COUNT) {
		throw Exception(
			"Strategy requires exact number of Market Data Sources");
	}

	{
		size_t i = 0;
		GetContext().ForEachMarketDataSource(
			[&](trdk::MarketDataSource &mds) -> bool {
				m_brokersConf[i].name = mds.GetTag();
				m_brokersConf[i].tradeSystem = &GetContext().GetTradeSystem(i);
				++i;
				return true;
			});
	}

	// Loading volume and direction configuration for each symbol:
	size_t pairIndex[BROKERS_COUNT] = {};
	conf.ForEachKey(
		[&](const std::string &key, const std::string &value) -> bool {
					
			// checking for "magic"-prefix in key name:
					
			std::deque<std::string> subs;
			boost::split(subs, key, boost::is_any_of("."));
			if (subs.size() < 2) {
				return true;
			}

			boost::trim(subs.front());
			boost::smatch broker;
			if (	!boost::regex_match(
						subs.front(),
						broker,
						boost::regex("broker_(\\d+)"))) {
				return true;
			}
			const size_t brokerIndex = boost::lexical_cast<size_t>(
				broker.str(1));
			if (brokerIndex < 1 || brokerIndex > BROKERS_COUNT) {
				GetLog().Error(
					"Failed to configure strategy:"
						" Unknown broker index %1%.",
					brokerIndex);
				throw Exception(
					"Failed to configure strategy:"
						" Unknown broker index");
			}
			subs.pop_front();
			BrokerConf &conf = m_brokersConf[brokerIndex - 1];

			boost::trim(subs.front());
					
			// Getting qty and side:
			if (	subs.size() == 2
					&& boost::iequals(subs.front(), "qty")) {
				const std::string symbol = boost::trim_copy(subs.back());
				PositionConf &pos = conf.pos[symbol];
				AssertEq(0, pos.index);
				pos.index = pairIndex[brokerIndex - 1]++;
				const auto &qty = boost::lexical_cast<Qty>(value);
				pos.qty = abs(qty) * 1000;
				pos.isLong = qty >= 0;
				pos.requiredVol = 3.0;
				const char *const direction
					= !pos.isLong ? "short" : "long";
				GetLog().Info(
					"Using \"%1%\" at %2% with qty %3% (%4%).",
					boost::make_tuple(symbol, pos.index, pos.qty, direction));
				return true;
			}

			// Getting required volume:
			if (	subs.size() == 2
					&& boost::iequals(subs.front(), "requiredVol")) {
				const std::string symbol = boost::trim_copy(subs.back());
				PositionConf &pos = conf.pos[symbol];
				pos.requiredVol = boost::lexical_cast<double>(value);
				GetLog().Info(
					"Requiring %1%%% availability for \"%2%\".",
					boost::make_tuple(pos.requiredVol * 100, symbol));
				return true;
			}

			GetLog().Error(
					"Failed to configure strategy:"
						" Unknown broker configuration key \"%1%\".",
					key);
			throw Exception(
				"Failed to configure strategy:"
					" Unknown broker configuration key");
	
		},
		true);

}
		
FxArb1::~FxArb1() {
	//...//
}

void FxArb1::UpdateAlogImplSettings(const IniSectionRef &) {
	//...//
}

void FxArb1::ReportDecision(const Position &) const {
	//...//
}

std::auto_ptr<PositionReporter> FxArb1::CreatePositionReporter() const {
	return std::auto_ptr<PositionReporter>(
		new StrategyPositionReporter<FxArb1>);
}

pt::ptime FxArb1::OnSecurityStart(Security &security) {

	size_t pairIndex = std::numeric_limits<size_t>::max();
			
	// New security start - caching security object for fast getting:
	foreach (const auto &cahed, m_brokersConf.front().sendList) {
		if (!cahed.security) {
			// Cell not set yet, but already allocated (for ex. if we got
			// call with index 3 before index 1).
			continue;
		} else if (cahed.security->GetSymbol() == security.GetSymbol()) {
			pairIndex = cahed.index;
			break;
		}
	}

	if (pairIndex == std::numeric_limits<size_t>::max()) {
		// not cached yet...
		foreach (auto &broker, m_brokersConf) {
			const auto &conf
				= broker.pos.find(security.GetSymbol().GetSymbol());
			if (conf == broker.pos.end()) {
				// symbol hasn't configuration:
				GetLog().Error(
					"Symbol %1% hasn't Qty and direction configuration.",
					security);
				throw Exception(
					"Symbol hasn't Qty and direction configuration");
			}
			Assert(
				std::numeric_limits<size_t>::max() == pairIndex
				|| pairIndex == conf->second.index);
			pairIndex = conf->second.index;
			SecurityPositionConf pos;
			static_cast<PositionConf &>(pos) = conf->second;
			pos.security = &security;
			pos.tradeSystem = broker.tradeSystem;
			// caching:
			if (pairIndex >= broker.sendList.size()) {
				broker.sendList.resize(pairIndex + 1);
			}
			Assert(!broker.sendList[pairIndex].security);
			broker.sendList[pairIndex] = pos;
		}
	}

	AssertNe(std::numeric_limits<size_t>::max(), pairIndex);

	return Base::OnSecurityStart(security);

}

FxArb1::Equations FxArb1::CreateEquations(const Ini &conf) const {
			
	Equations result;
	result.resize(EQUATIONS_COUNT);

	const auto comparisonValue = conf.ReadTypedKey<double>(
		"Common",
		"equation_result_comparison_value");
	{
		const char *const logMessage = "Equation result comparison value: %1%";
		GetLog().Info(logMessage, comparisonValue);
		GetLog().Trading(logMessage, comparisonValue);
	}

	typedef const Broker B;
	size_t i = 0;

	const auto add = [&result, &i](const Equation &equation) {
		result[i++].first = equation;
	};
	const auto addPrint = [&result, &i](const EquationPrint &equation) {
		result[i++].second = equation;
	};

<<<<<<< HEAD
	add([](const B &b1, const B &b2, double &result) -> bool {result = b1.p1.bid.Get() 			* b2.p2.bid.Get() 			* (1 / b1.p3.ask.Get());	return result > .000055; });
	add([](const B &b1, const B &b2, double &result) -> bool {result = b1.p1.bid.Get() 			* (1 / b2.p3.ask.Get()) 	* b1.p2.bid.Get();			return result > .000055; });
	add([](const B &b1, const B &b2, double &result) -> bool {result = b1.p2.bid.Get() 			* b2.p1.bid.Get() 			* (1 / b1.p3.ask.Get());	return result > .000055; });
	add([](const B &b1, const B &b2, double &result) -> bool {result = b1.p2.bid.Get() 			* (1 / b2.p3.ask.Get()) 	* b1.p1.bid.Get();			return result > .000055; });
	add([](const B &b1, const B &b2, double &result) -> bool {result = (1 / b1.p3.ask.Get()) 	* b2.p1.bid.Get() 			* b1.p2.bid.Get();			return result > .000055; });
	add([](const B &b1, const B &b2, double &result) -> bool {result = (1 / b1.p3.ask.Get()) 	* b2.p2.bid.Get() 			* b1.p1.bid.Get();			return result > .000055; });
	
	add([](const B &b1, const B &b2, double &result) -> bool {result = (1 / b1.p1.ask.Get()) 	* (1 / b2.p2.ask.Get()) 	* b1.p3.bid.Get();			return result > .000055; });
	add([](const B &b1, const B &b2, double &result) -> bool {result = (1 / b1.p1.ask.Get()) 	* b2.p3.bid.Get() 			* (1 / b1.p2.ask.Get());	return result > .000055; });
	add([](const B &b1, const B &b2, double &result) -> bool {result = (1 / b1.p2.ask.Get()) 	* (1 / b2.p1.ask.Get()) 	* b1.p3.bid.Get();			return result > .000055; });
	add([](const B &b1, const B &b2, double &result) -> bool {result = (1 / b1.p2.ask.Get()) 	* b2.p3.bid.Get() 			* (1 / b1.p1.ask.Get());	return result > .000055; });
	add([](const B &b1, const B &b2, double &result) -> bool {result = b1.p3.bid.Get() 			* (1 / b2.p1.ask.Get()) 	* (1 / b1.p2.ask.Get());	return result > .000055; });
	add([](const B &b1, const B &b2, double &result) -> bool {result = b1.p3.bid.Get() 			* (1 / b2.p2.ask.Get()) 	* (1 / b1.p1.ask.Get());	return result > .000055; });
=======
	add([comparisonValue](const B &b1, const B &b2, double &result) -> bool {result = b1.p1.bid.Get() 			* b2.p2.bid.Get() 			* (1 / b1.p3.ask.Get());	return result > comparisonValue; });
	add([comparisonValue](const B &b1, const B &b2, double &result) -> bool {result = b1.p1.bid.Get() 			* (1 / b2.p3.ask.Get()) 	* b1.p2.bid.Get();			return result > comparisonValue; });
	add([comparisonValue](const B &b1, const B &b2, double &result) -> bool {result = b1.p2.bid.Get() 			* b2.p1.bid.Get() 			* (1 / b1.p3.ask.Get());	return result > comparisonValue; });
	add([comparisonValue](const B &b1, const B &b2, double &result) -> bool {result = b1.p2.bid.Get() 			* (1 / b2.p3.ask.Get()) 	* b1.p1.bid.Get();			return result > comparisonValue; });
	add([comparisonValue](const B &b1, const B &b2, double &result) -> bool {result = (1 / b1.p3.ask.Get()) 	* b2.p1.bid.Get() 			* b1.p2.bid.Get();			return result > comparisonValue; });
	add([comparisonValue](const B &b1, const B &b2, double &result) -> bool {result = (1 / b1.p3.ask.Get()) 	* b2.p2.bid.Get() 			* b1.p1.bid.Get();			return result > comparisonValue; });

	add([comparisonValue](const B &b1, const B &b2, double &result) -> bool {result = (1 / b1.p1.ask.Get()) 	* (1 / b2.p2.ask.Get()) 	* b1.p3.bid.Get();			return result > comparisonValue; });
	add([comparisonValue](const B &b1, const B &b2, double &result) -> bool {result = (1 / b1.p1.ask.Get()) 	* b2.p3.bid.Get() 			* (1 / b1.p2.ask.Get());	return result > comparisonValue; });
	add([comparisonValue](const B &b1, const B &b2, double &result) -> bool {result = (1 / b1.p2.ask.Get()) 	* (1 / b2.p1.ask.Get()) 	* b1.p3.bid.Get();			return result > comparisonValue; });
	add([comparisonValue](const B &b1, const B &b2, double &result) -> bool {result = (1 / b1.p2.ask.Get()) 	* b2.p3.bid.Get() 			* (1 / b1.p1.ask.Get());	return result > comparisonValue; });
	add([comparisonValue](const B &b1, const B &b2, double &result) -> bool {result = b1.p3.bid.Get() 			* (1 / b2.p1.ask.Get()) 	* (1 / b1.p2.ask.Get());	return result > comparisonValue; });
	add([comparisonValue](const B &b1, const B &b2, double &result) -> bool {result = b1.p3.bid.Get() 			* (1 / b2.p2.ask.Get()) 	* (1 / b1.p1.ask.Get());	return result > comparisonValue; });
>>>>>>> b04a7964

	i = 0;

	addPrint([](const B &b1, const B &b2, Module::Log &log) { log.Trading("Equation 1: %1% * %2% * (1 / %3%) = %4%",	boost::make_tuple(	b1.p1.bid.GetConst(), b2.p2.bid.GetConst(), b1.p3.ask.GetConst(),	b1.p1.bid.GetConst() * b2.p2.bid.GetConst() * (1 / b1.p3.ask.GetConst())		));});
	
	addPrint([](const B &b1, const B &b2, Module::Log &log) { log.Trading("Equation 2: %1% * (1 / %2%) * %3% = %4%",	boost::make_tuple(	b1.p1.bid.GetConst(), b2.p3.ask.GetConst(), b1.p2.bid.GetConst(),	b1.p1.bid.GetConst() * (1 / b2.p3.ask.GetConst()) * b1.p2.bid.GetConst()		));});
	
	addPrint([](const B &b1, const B &b2, Module::Log &log) { log.Trading("Equation 3: %1% * %2% * (1 / %3%) = %4%",	boost::make_tuple(	b1.p2.bid.GetConst(), b2.p1.bid.GetConst(), b1.p3.ask.GetConst(),	b1.p2.bid.GetConst() * b2.p1.bid.GetConst() * (1 / b1.p3.ask.GetConst())		));});
	
	addPrint([](const B &b1, const B &b2, Module::Log &log) { log.Trading("Equation 4: %1% * (1 / %2%) * %3% = %4%",	boost::make_tuple(	b1.p2.bid.GetConst(), b2.p3.ask.GetConst(), b1.p1.bid.GetConst(),	b1.p2.bid.GetConst() * (1 / b2.p3.ask.GetConst()) * b1.p1.bid.GetConst()		));});
	
	addPrint([](const B &b1, const B &b2, Module::Log &log) { log.Trading("Equation 5: (1 / %1%) * %2% * %3% = %4%",	boost::make_tuple(	b1.p3.ask.GetConst(), b2.p1.bid.GetConst(), b1.p2.bid.GetConst(),	(1 / b1.p3.ask.GetConst()) * b2.p1.bid.GetConst() * b1.p2.bid.GetConst()		));});
	
	addPrint([](const B &b1, const B &b2, Module::Log &log) { log.Trading("Equation 6: (1 / %1%) * %2% * %3% = %4%",	boost::make_tuple(	b1.p3.ask.GetConst(), b2.p2.bid.GetConst(), b1.p1.bid.GetConst(),	(1 / b1.p3.ask.GetConst()) * b2.p2.bid.GetConst() * b1.p1.bid.GetConst()		));});
	
	

	addPrint([](const B &b1, const B &b2, Module::Log &log) { log.Trading("Equation 7: (1 / %1%) * (1 / %2%) * %3% = %4%",		boost::make_tuple(b1.p1.ask.GetConst(), b2.p2.ask.GetConst(), b1.p3.bid.GetConst(),		(1 / b1.p1.ask.GetConst()) * (1 / b2.p2.ask.GetConst()) * b1.p3.bid.GetConst()		));});
	
	addPrint([](const B &b1, const B &b2, Module::Log &log) { log.Trading("Equation 8: (1 / %1%) * %2% * (1 / %3%) = %4%",		boost::make_tuple(b1.p1.ask.GetConst(), b2.p3.bid.GetConst(), b1.p2.ask.GetConst(),		(1 / b1.p1.ask.GetConst()) * b2.p3.bid.GetConst() * (1 / b1.p2.ask.GetConst())		));});
	
	addPrint([](const B &b1, const B &b2, Module::Log &log) { log.Trading("Equation 9: (1 / %1%) * (1 / %2%) * %3% = %4%",		boost::make_tuple(b1.p2.ask.GetConst(), b2.p1.ask.GetConst(), b1.p3.bid.GetConst(),		(1 / b1.p2.ask.GetConst()) * (1 / b2.p1.ask.GetConst()) * b1.p3.bid.GetConst()		));});
	
	addPrint([](const B &b1, const B &b2, Module::Log &log) { log.Trading("Equation 10: (1 / %1%) * %2% * (1 / %3%) = %4%",	boost::make_tuple(b1.p2.ask.GetConst(), b2.p3.bid.GetConst(), b1.p1.ask.GetConst(),		(1 / b1.p2.ask.GetConst()) * b2.p3.bid.GetConst() * (1 / b1.p1.ask.GetConst())		));});

	addPrint([](const B &b1, const B &b2, Module::Log &log) { log.Trading("Equation 11: %1% * (1 / %2%) * (1 / %3%) = %4%",	boost::make_tuple(b1.p3.bid.GetConst(), b2.p1.ask.GetConst(), b1.p2.ask.GetConst(),		b1.p3.bid.GetConst() * (1 / b2.p1.ask.GetConst()) * (1 / b1.p2.ask.GetConst())		));});
	
	addPrint([](const B &b1, const B &b2, Module::Log &log) { log.Trading("Equation 12: %1% * (1 / %2%) * (1 / %3%) = %4%",	boost::make_tuple(b1.p3.bid.GetConst(), b2.p2.ask.GetConst(), b1.p1.ask.GetConst(),		b1.p3.bid.GetConst() * (1 / b2.p2.ask.GetConst()) * (1 / b1.p1.ask.GetConst())		));});

	AssertEq(EQUATIONS_COUNT, result.size());
	result.shrink_to_fit();

	return result;

}

bool FxArb1::GetEquationPositionWay(
			size_t equationIndex,
			bool invert,
			bool opening) {

#	ifdef DEV_VER
		GetLog().Debug(
			"GetEquationPositionWay"
				" for equation %1% / 11 on %2% will %3% be invert",
			boost::make_tuple(
				equationIndex,
				opening ? "opening" : "closing",
				invert ? "" : "not"));
#	endif

	if (opening) {
	    if (!invert) {
			return ((equationIndex < (EQUATIONS_COUNT / 2)) ? false : true);
	    } else {
			return ((equationIndex < (EQUATIONS_COUNT / 2)) ? true : false);
	    }
	} else {
	    if (!invert) {
			return ((equationIndex < (EQUATIONS_COUNT / 2)) ? true : false);
	    } else {
			return ((equationIndex < (EQUATIONS_COUNT / 2)) ? false : true);
	    }
	}

}

bool FxArb1::IsEquationOpenedFully(size_t equationIndex) const {
	// Returns true if all orders for equation are filled.
	const auto &positions = m_positionsByEquation[equationIndex];
	foreach (const auto &position, positions.positions) {
		if (!position->IsOpened()) {
			return false;
		}
	}
	return !positions.positions.empty();
}

size_t FxArb1::CancelAllInEquationAtMarketPrice(
			size_t equationIndex,
			const Position::CloseType &closeType)
		throw() {
	Assert(!IsBlocked());
	size_t result = 0;
	// Cancels all opened for equation orders and close positions for it.
	try {
		auto &positions = m_positionsByEquation[equationIndex];
		foreach (auto &position, positions.positions) {
			if (position->CancelAtMarketPrice(closeType)) {
				++result;
			}
		}
		positions.positions.clear();
	} catch (...) {
		AssertFailNoException();
		Block();
	}
	return result;
}

void FxArb1::CheckConf() {
	
	// At first update it needs to check configuration, one time:
	
	if (m_isPairsByBrokerChecked) {
		return;
	}
	
	foreach (const auto &broker, m_brokersConf) {
		// Printing pairs order in sendList (must be the same as in INI-file):
		std::vector<std::string> pairs;
		foreach (const auto &pair, broker.sendList) {
			pairs.push_back(pair.security->GetSymbol().GetSymbol());
		}
		GetLog().Info("Send-list pairs order: %1%.", boost::join(pairs, ", "));
	}

	m_isPairsByBrokerChecked = true;

}

void FxArb1::LogBrokersState(
			size_t equationIndex,
			const Broker &b1,
			const Broker &b2)
		const {
	// Logging current bid/ask values for all pairs (if logging enabled).
	GetEquations()[equationIndex].second(b1, b2, GetLog());
}

void FxArb1::LogEquationPosition(
			const char *action,
			size_t equationIndex,
			const PairsReverse &reverse) {

	const auto &pair1Conf = GetBrokerConf<1>().sendList[0];
	const auto &pair1 = *pair1Conf.security;
	
	const auto &pair2Conf = GetBrokerConf<2>().sendList[1];
	const auto &pair2 = *pair2Conf.security;
	
	const auto &pair3Conf = GetBrokerConf<1>().sendList[2];
	const auto &pair3 = *pair3Conf.security;
	
	GetContext().GetLog().Equation(
		
		action,
		equationIndex,
		
		// broker 1:
		GetBrokerConf<1>().name,
		pair1.GetSymbol().GetSymbol(),
		reverse[0], // Indicates if pair is reversed or not  (TRUE or FALSE)
		pair1.GetBidPrice(),
		pair1.GetAskPrice(),
		false, // Reversed Bid if pair is reversed
		false, // Reversed Ask if pair is reversed
		
		// broker 2:
		GetBrokerConf<2>().name,
		pair2.GetSymbol().GetSymbol(),
		reverse[1], // Indicates if pair is reversed or not  (TRUE or FALSE)
		pair2.GetBidPrice(),
		pair2.GetAskPrice(),
		false, // Reversed Bid if pair is reversed
		false, // Reversed Ask if pair is reversed
		
		// broker 3:
		GetBrokerConf<1>().name,
		pair3.GetSymbol().GetSymbol(),
		reverse[2], // Indicates if pair is reversed or not  (TRUE or FALSE)
		pair3.GetBidPrice(),
		pair3.GetAskPrice(),
		false, // Reversed Bid if pair is reversed
		false, // Reversed Ask if pair is reversed

		equationIndex < (EQUATIONS_COUNT / 2) ? "Y1 detected" : "",
		equationIndex >= (EQUATIONS_COUNT / 2) ? "Y2 detected" : "");

}

void FxArb1::StartPositionsOpening(
			size_t equationIndex,
			size_t opposideEquationIndex,
			const Broker &b1,
			const Broker &b2,
			bool useIoc,
			TimeMeasurement::Milestones &timeMeasurement) {

	// Sends open-orders for each configured security:

	AssertNe(equationIndex, opposideEquationIndex);

	// Logging current bid/ask values for all pairs (if logging enabled):
	LogBrokersState(equationIndex, b1, b2);

	timeMeasurement.Measure(TimeMeasurement::SM_STRATEGY_DECISION_START);

	// Info about positions (which not yet opened) for this equation:
	auto &equationPositions = GetEquationPosition(equationIndex);
	AssertEq(0, equationPositions.positions.size());
	AssertEq(0, equationPositions.activeCount);

	PairsReverse reversed;
	reversed.assign(false);

	const auto &getSecurityByPairIndex = [&](
				size_t index)
			-> SecurityPositionConf & {
		switch (index) {
			case 0:
				Assert(b1.checkedSecurities[equationIndex][0]);
				return *b1.checkedSecurities[equationIndex][0];
			case 1:
				Assert(b2.checkedSecurities[equationIndex][0]);
				return *b2.checkedSecurities[equationIndex][0];
			case 2:
				Assert(b1.checkedSecurities[equationIndex][1]);
				return *b1.checkedSecurities[equationIndex][1];
		}
		AssertFail("Pair index is out of range");
		throw std::out_of_range("Pair index is out of range");
	};

	try {

		// Check for required volume for each pair:
		for (size_t i = 0; i < PAIRS_COUNT; ++i) {
			const SecurityPositionConf &conf = getSecurityByPairIndex(i);
			const Qty &actualQty = conf.isLong
				?	conf.security->GetAskQty()
				:	conf.security->GetBidQty();
			if (conf.qty * conf.requiredVol > actualQty) {
				GetLog().TradingEx(
					[&]() -> boost::format {
						boost::format message(
							"Can't trade: required %1% * %2% = %3% > %4%"
								" for %5% %6%, but it's not.");
						message
							%	conf.qty
							%	conf.requiredVol
							%	actualQty
							%	(conf.qty * conf.requiredVol)
							%	conf.security->GetSymbol().GetSymbol()
							%	(conf.isLong ? "ask" : "bid");
						return message;
					});
				return;
			}
		}

		// For each configured symbol we create position object and
		// sending open-order:
		for (size_t i = 0; i < PAIRS_COUNT; ++i) {
			
			const SecurityPositionConf &conf = getSecurityByPairIndex(i);

			// Position must be "shared" as it uses pattern
			// "shared from this":
			boost::shared_ptr<EquationPosition> position;
			
#			ifdef DEV_VER
				GetLog().Debug(
					"Equation %1% / %2% pair %3% (%6%)"
						" will %4% on %5% with %7% euros",
					boost::make_tuple(
						equationIndex,
						opposideEquationIndex,
						(i + 1),
						"open",
						GetEquationPositionWay(
								equationIndex,
								conf.isLong,
								true)
							? "BUY" : "SELL",
						conf.security->GetSymbol(),
						conf.qty));
#			endif
			
			if (GetEquationPositionWay(equationIndex, conf.isLong, true)) {
				reversed[i] = true;
				position.reset(
					new EquationLongPosition(
						equationIndex,
						opposideEquationIndex,
						*this,
						*conf.tradeSystem,
						*conf.security,
						conf.security->GetSymbol().GetCashCurrency(),
						conf.qty,
						conf.security->GetAskPriceScaled(),
						timeMeasurement));
			} else {
				position.reset(
					new EquationShortPosition(
						equationIndex,
						opposideEquationIndex,
						*this,
						*conf.tradeSystem,
						*conf.security,
						conf.security->GetSymbol().GetCashCurrency(),
						conf.qty,
						conf.security->GetBidPriceScaled(),
						timeMeasurement));
			}

			if (!equationPositions.activeCount) {
				timeMeasurement.Measure(
					TimeMeasurement::SM_STRATEGY_EXECUTION_START);
			}

			// Sends orders to broker:
			if (useIoc) {
				position->OpenAtMarketPriceImmediatelyOrCancel();
			} else {
				position->OpenAtMarketPrice();
			}
				
			// Binding all positions into one equation:
			equationPositions.positions.push_back(position);
			Verify(++equationPositions.activeCount <= PAIRS_COUNT);

		}

		timeMeasurement.Measure(TimeMeasurement::SM_STRATEGY_DECISION_STOP);

		LogEquationPosition("Opening detected", equationIndex, reversed);

		equationPositions.lastStartTime = boost::get_system_time();

	} catch (...) {
		CancelAllInEquationAtMarketPrice(
			equationIndex,
			Position::CLOSE_TYPE_SYSTEM_ERROR);
		throw;
	}

}

void FxArb1::OnLevel1Update(
			Security &,
			TimeMeasurement::Milestones &timeMeasurement) {
	OnOpportunityUpdate(timeMeasurement);
}

void FxArb1::OnOpportunityUpdate(TimeMeasurement::Milestones &timeMeasurement) {
	Assert(!IsBlocked());
	CloseDelayed();
	CheckOpportunity(timeMeasurement);
}

void FxArb1::OnOpportunityReturn() {
	if (IsBlocked()) {
		return;
	}
	auto startegyTimeMeasurement = GetContext().StartStrategyTimeMeasurement();
	OnOpportunityUpdate(startegyTimeMeasurement);
}

void FxArb1::DelayCancel(EquationPosition &position) {
	if (m_equationsForDelayedClosing[position.GetEquationIndex()]) {
		return;
	}
	GetLog().TradingEx(
		[&]() -> boost::format {
			boost::format message(
				"Delaying positions closing by %1% for equation %2%"
					", as strategy blocked...");
			message
				% position.GetSecurity()
				% position.GetEquationIndex();
			return std::move(message);
		});
	m_equationsForDelayedClosing[position.GetEquationIndex()] = true;
}

bool FxArb1::CheckCancelAndBlockCondition() {
	if (!m_cancelAndBlockCondition) {
		return false;
	}
	const boost::mutex::scoped_lock lock(m_cancelAndBlockCondition->mutex);
	Block();
	m_cancelAndBlockCondition->condition.notify_all();
	m_cancelAndBlockCondition = nullptr;
	return true;
}

void FxArb1::CancelAllAndBlock(
			CancelAndBlockCondition &cancelAndBlockCondition) {

	Assert(!m_cancelAndBlockCondition);
	m_cancelAndBlockCondition = &cancelAndBlockCondition;

	size_t ordersCount = 0;
	for (size_t i = 0; i < EQUATIONS_COUNT; ++i) {
		ordersCount += CancelAllInEquationAtMarketPrice(
			i,
			Position::CLOSE_TYPE_ENGINE_STOP);
	}

	if (ordersCount == 0) {
		Block();
	}
	
}

void FxArb1::WaitForCancelAndBlock(
			CancelAndBlockCondition &cancelAndBlockCondition) {

	Assert(!m_cancelAndBlockCondition);
	foreach (const auto &position, m_positionsByEquation) {
		if (!position.positions.empty()) {
			m_cancelAndBlockCondition = &cancelAndBlockCondition;
			return;
		}
	}

	Block();

}

void FxArb1::CloseDelayed() {
	Assert(!IsBlocked());
	for (size_t i = 0; i < m_equationsForDelayedClosing.size(); ++i) {
		if (!m_equationsForDelayedClosing[i]) {
			continue;
		}
		GetLog().TradingEx(
			[&]() -> boost::format {
				boost::format message(
					"Closing delayed positions for equation %1%...");
				message % i;
				return std::move(message);
			});
		CancelAllInEquationAtMarketPrice(i, Position::CLOSE_TYPE_NONE);
		m_equationsForDelayedClosing[i] = false;
	}
}
<|MERGE_RESOLUTION|>--- conflicted
+++ resolved
@@ -27,16 +27,9 @@
 			const std::string &tag,
 			const IniSectionRef &conf)
 		: Base(context, name, tag),
-<<<<<<< HEAD
-		m_equations(
-			CreateEquations(
-				conf.GetBase().ReadBoolKey("Common", "fake_equations"))),
+		m_equations(CreateEquations(conf.GetBase())),
 		m_isPairsByBrokerChecked(false),
 		m_cancelAndBlockCondition(nullptr) {
-=======
-		m_equations(CreateEquations(conf.GetBase())),
-		m_isPairsByBrokerChecked(false) {
->>>>>>> b04a7964
 
 	if (GetContext().GetTradeSystemsCount() != BROKERS_COUNT) {
 		throw Exception("Strategy requires exact number of brokers");
@@ -232,21 +225,6 @@
 		result[i++].second = equation;
 	};
 
-<<<<<<< HEAD
-	add([](const B &b1, const B &b2, double &result) -> bool {result = b1.p1.bid.Get() 			* b2.p2.bid.Get() 			* (1 / b1.p3.ask.Get());	return result > .000055; });
-	add([](const B &b1, const B &b2, double &result) -> bool {result = b1.p1.bid.Get() 			* (1 / b2.p3.ask.Get()) 	* b1.p2.bid.Get();			return result > .000055; });
-	add([](const B &b1, const B &b2, double &result) -> bool {result = b1.p2.bid.Get() 			* b2.p1.bid.Get() 			* (1 / b1.p3.ask.Get());	return result > .000055; });
-	add([](const B &b1, const B &b2, double &result) -> bool {result = b1.p2.bid.Get() 			* (1 / b2.p3.ask.Get()) 	* b1.p1.bid.Get();			return result > .000055; });
-	add([](const B &b1, const B &b2, double &result) -> bool {result = (1 / b1.p3.ask.Get()) 	* b2.p1.bid.Get() 			* b1.p2.bid.Get();			return result > .000055; });
-	add([](const B &b1, const B &b2, double &result) -> bool {result = (1 / b1.p3.ask.Get()) 	* b2.p2.bid.Get() 			* b1.p1.bid.Get();			return result > .000055; });
-	
-	add([](const B &b1, const B &b2, double &result) -> bool {result = (1 / b1.p1.ask.Get()) 	* (1 / b2.p2.ask.Get()) 	* b1.p3.bid.Get();			return result > .000055; });
-	add([](const B &b1, const B &b2, double &result) -> bool {result = (1 / b1.p1.ask.Get()) 	* b2.p3.bid.Get() 			* (1 / b1.p2.ask.Get());	return result > .000055; });
-	add([](const B &b1, const B &b2, double &result) -> bool {result = (1 / b1.p2.ask.Get()) 	* (1 / b2.p1.ask.Get()) 	* b1.p3.bid.Get();			return result > .000055; });
-	add([](const B &b1, const B &b2, double &result) -> bool {result = (1 / b1.p2.ask.Get()) 	* b2.p3.bid.Get() 			* (1 / b1.p1.ask.Get());	return result > .000055; });
-	add([](const B &b1, const B &b2, double &result) -> bool {result = b1.p3.bid.Get() 			* (1 / b2.p1.ask.Get()) 	* (1 / b1.p2.ask.Get());	return result > .000055; });
-	add([](const B &b1, const B &b2, double &result) -> bool {result = b1.p3.bid.Get() 			* (1 / b2.p2.ask.Get()) 	* (1 / b1.p1.ask.Get());	return result > .000055; });
-=======
 	add([comparisonValue](const B &b1, const B &b2, double &result) -> bool {result = b1.p1.bid.Get() 			* b2.p2.bid.Get() 			* (1 / b1.p3.ask.Get());	return result > comparisonValue; });
 	add([comparisonValue](const B &b1, const B &b2, double &result) -> bool {result = b1.p1.bid.Get() 			* (1 / b2.p3.ask.Get()) 	* b1.p2.bid.Get();			return result > comparisonValue; });
 	add([comparisonValue](const B &b1, const B &b2, double &result) -> bool {result = b1.p2.bid.Get() 			* b2.p1.bid.Get() 			* (1 / b1.p3.ask.Get());	return result > comparisonValue; });
@@ -260,7 +238,6 @@
 	add([comparisonValue](const B &b1, const B &b2, double &result) -> bool {result = (1 / b1.p2.ask.Get()) 	* b2.p3.bid.Get() 			* (1 / b1.p1.ask.Get());	return result > comparisonValue; });
 	add([comparisonValue](const B &b1, const B &b2, double &result) -> bool {result = b1.p3.bid.Get() 			* (1 / b2.p1.ask.Get()) 	* (1 / b1.p2.ask.Get());	return result > comparisonValue; });
 	add([comparisonValue](const B &b1, const B &b2, double &result) -> bool {result = b1.p3.bid.Get() 			* (1 / b2.p2.ask.Get()) 	* (1 / b1.p1.ask.Get());	return result > comparisonValue; });
->>>>>>> b04a7964
 
 	i = 0;
 
