/**************************************************************************
 *   Created: 2014/08/15 01:40:01
 *    Author: Eugene V. Palchukovsky
 *    E-mail: eugene@palchukovsky.com
 * -------------------------------------------------------------------
 *   Project: Trading Robot Development Kit
 *       URL: http://robotdk.com
 * Copyright: Eugene V. Palchukovsky
 **************************************************************************/

#include "Prec.hpp"
#include "FxArb1.hpp"

using namespace trdk;
using namespace trdk::Lib;

namespace pt = boost::posix_time;

namespace trdk { namespace Strategies { namespace FxMb {
	
	//! Mono-strategy.
	class FxArb1Mono : public FxArb1 {
		
	public:
		
		typedef FxArb1 Base;

	public:

		explicit FxArb1Mono(
					Context &context,
					const std::string &tag,
					const IniSectionRef &conf)
				: Base(context, "FxArb1Mono", tag, conf) {
			//...//
		}
		
		virtual ~FxArb1Mono() {
			//...//
		}

	public:
		
		virtual void OnLevel1Update(
					Security &,
					TimeMeasurement::Milestones &timeMeasurement) {

			// Level 1 update callback - will be called every time when
			// ask or bid will be changed for any of configured security:

			CheckConf();

			// Getting more human readable format:
			const Broker &b1 = GetBroker<1>();
			const Broker &b2 = GetBroker<2>();
			if (!b1 || !b2) {
				// Not all data received yet (from streams)...
				return;
			}
			
			double bestEquationsResult = .0;
			size_t bestEquationsIndex = nEquationsIndex;
			// One or more equations has opened positions or active orders.
			size_t currentEquationIndex = nEquationsIndex;
			// Call with actual prices each equation and search for best
			// equation:
			for (size_t i = 0; i < GetEquations().size(); ++i) {
				
				// LogBrokersState(i, b1, b2);

				const auto &positions = GetEquationPosition(i);
				// activeCount > 0 says that it has "broker postions",
				// positions.empty() that we already sent orders to close.
				// Together - we sent orders, but not yet received update
				// from broker. So this position will be closed in any case
				// - command with MKT orders already sent.
<<<<<<< HEAD
				if (positions.activeCount && !positions.positions.empty()) {
=======
				if (positions.activeCount) {
					if (positions.positions.empty()) {
						// Position in closing process - waiting until it 
						// will be finished:
						timeMeasurement.Measure(
							TimeMeasurement::SM_STRATEGY_WITHOUT_DECISION);
						return;
					}
>>>>>>> db4c6e21
					currentEquationIndex = i;
					break;
				}

				// Ask equation for result:
				double currentResult = .0;
				// first - call equation
				const auto &equation = GetEquations()[i];
				
				if (!equation.first(b1, b2, currentResult)) { 
					// Equation not verified.
					continue;
				}
				
				// Check current result for best result:
				if (currentResult > bestEquationsResult) {
					bestEquationsResult = currentResult;
					bestEquationsIndex = i;
				}

			}

			if (currentEquationIndex != nEquationsIndex) {
				// if there is one order opened, we do nothing on opening but
				// we check the closing
				const auto &oppositeEquationIndex
					= GetOppositeEquationIndex(currentEquationIndex);
				// First we should check - is it already has active positions or
				// order or not? At fast updates we can get situation when we
				// already sent orders for this equation at previous MD update,
				// but this orders still not updated own status (opening for
				// this, closing for opposite) as it very fast MD updates, much
				// faster then orders update.
				//GetLog().Debug("Trying to close on equation %1%.", (int)oppositeEquationIndex);

					
				if (!GetEquationPosition(oppositeEquationIndex).activeCount) {

					const auto &equation
						= GetEquations()[oppositeEquationIndex];

					double currentResult = .0;
					if (equation.first(b1, b2, currentResult)) {

						// Opposite equation verified, we close current
						// equation position and will start new after (if
						// at this time one of equation will return "true"
						// again).

						GetLog().Debug(
							"Going to close orders on equation %1% / 12",
							oppositeEquationIndex);
<<<<<<< HEAD
						GetContext().GetLog().Equation(
		
							"Closing detected",
							oppositeEquationIndex,
		
							// broker 1:
							GetBrokerConf<1>().name,
							GetBrokerConf<1>().sendList[0].security->GetSymbol().GetSymbol(),
							false, // Indicates if pair is reversed or not  (TRUE or FALSE)
							b1.p1.bid,
							b1.p1.ask,
							false, // Reversed Bid if pair is reversed
							false, // Reversed Ask if pair is reversed
		
							// broker 2:
							GetBrokerConf<2>().name,
							GetBrokerConf<2>().sendList[2].security->GetSymbol().GetSymbol(),
							false, // Indicates if pair is reversed or not  (TRUE or FALSE)
							b2.p2.bid,
							b2.p2.ask,
							false, // Reversed Bid if pair is reversed
							false, // Reversed Ask if pair is reversed
		
							// broker 3:
							GetBrokerConf<2>().name,
							GetBrokerConf<2>().sendList[2].security->GetSymbol().GetSymbol(),
							false, // Indicates if pair is reversed or not  (TRUE or FALSE)
							b1.p3.bid,
							b1.p3.ask,
							false, // Reversed Bid if pair is reversed
							false, // Reversed Ask if pair is reversed
		
							oppositeEquationIndex < (EQUATIONS_COUNT / 2) ? "Y1 detected" : "",
							oppositeEquationIndex >= (EQUATIONS_COUNT / 2) ? "Y2 detected" : "");
=======
>>>>>>> db4c6e21

						CancelAllInEquationAtMarketPrice(
							currentEquationIndex,
							Position::CLOSE_TYPE_TAKE_PROFIT);

						timeMeasurement.Measure(
							TimeMeasurement::SM_STRATEGY_DECISION_START);
						return;

					}

				}

				timeMeasurement.Measure(
					TimeMeasurement::SM_STRATEGY_WITHOUT_DECISION);
				return;
			
			}

			if (bestEquationsIndex == nEquationsIndex) {
				// no one equation with "true" result exists...
				timeMeasurement.Measure(
					TimeMeasurement::SM_STRATEGY_WITHOUT_DECISION);
				return;
			}

			// "best equation" exists, open positions for it:
			Assert(!Lib::IsZero(bestEquationsResult));
			AssertGt(GetEquations().size(), bestEquationsIndex);

			if (GetEquationPosition(bestEquationsIndex).activeCount) {
				// Equation already has opened positions.
				timeMeasurement.Measure(
					TimeMeasurement::SM_STRATEGY_WITHOUT_DECISION);
				return;
			}
			
			GetLog().Debug("Going to open orders on equation %1% / 12", (bestEquationsIndex + 1));
			
			OnEquation(bestEquationsIndex, b1, b2, timeMeasurement);
		
		}

	private:

		void OnEquation(
					size_t equationIndex,
					const Broker &b1,
					const Broker &b2,
					TimeMeasurement::Milestones &timeMeasurement) {

			// Calculates opposite equation index:
			const auto &opposideEquationIndex
				= GetOppositeEquationIndex(equationIndex);

			AssertEq(BROKERS_COUNT, GetContext().GetTradeSystemsCount());

			// Send open-orders:
			StartPositionsOpening(
				equationIndex,
				opposideEquationIndex,
				b1,
				b2,
				timeMeasurement);

		}

	};
	
} } }


////////////////////////////////////////////////////////////////////////////////

TRDK_STRATEGY_FXMB_API boost::shared_ptr<Strategy> CreateFxArb1MonoStrategy(
			Context &context,
			const std::string &tag,
			const IniSectionRef &conf) {
	return boost::shared_ptr<Strategy>(
		new Strategies::FxMb::FxArb1Mono(context, tag, conf));
}

////////////////////////////////////////////////////////////////////////////////<|MERGE_RESOLUTION|>--- conflicted
+++ resolved
@@ -74,9 +74,6 @@
 				// Together - we sent orders, but not yet received update
 				// from broker. So this position will be closed in any case
 				// - command with MKT orders already sent.
-<<<<<<< HEAD
-				if (positions.activeCount && !positions.positions.empty()) {
-=======
 				if (positions.activeCount) {
 					if (positions.positions.empty()) {
 						// Position in closing process - waiting until it 
@@ -85,7 +82,6 @@
 							TimeMeasurement::SM_STRATEGY_WITHOUT_DECISION);
 						return;
 					}
->>>>>>> db4c6e21
 					currentEquationIndex = i;
 					break;
 				}
@@ -138,7 +134,6 @@
 						GetLog().Debug(
 							"Going to close orders on equation %1% / 12",
 							oppositeEquationIndex);
-<<<<<<< HEAD
 						GetContext().GetLog().Equation(
 		
 							"Closing detected",
@@ -173,8 +168,6 @@
 		
 							oppositeEquationIndex < (EQUATIONS_COUNT / 2) ? "Y1 detected" : "",
 							oppositeEquationIndex >= (EQUATIONS_COUNT / 2) ? "Y2 detected" : "");
-=======
->>>>>>> db4c6e21
 
 						CancelAllInEquationAtMarketPrice(
 							currentEquationIndex,
