/**************************************************************************
 *   Created: 2014/08/15 01:40:01
 *    Author: Eugene V. Palchukovsky
 *    E-mail: eugene@palchukovsky.com
 * -------------------------------------------------------------------
 *   Project: Trading Robot Development Kit
 *       URL: http://robotdk.com
 * Copyright: Eugene V. Palchukovsky
 **************************************************************************/

#include "Prec.hpp"
#include "FxArb1.hpp"
#include "Util.hpp"

using namespace trdk;
using namespace trdk::Lib;

namespace pt = boost::posix_time;

namespace trdk { namespace Strategies { namespace FxMb {
	
	//! Mono-strategy.
	class FxArb1Mono : public FxArb1 {
		
	public:
		
		typedef FxArb1 Base;

	public:

		explicit FxArb1Mono(
					Context &context,
					const std::string &tag,
					const IniSectionRef &conf)
				: Base(context, "FxArb1Mono", tag, conf),
				m_positionCloseGracePeriod(
					ReadPositionGracePeriod(
						conf,
						"position_close_grace_period_sec")) {
			GetLog().Info(
				"Using \"grace period\" between positions: %1%.",
				m_positionCloseGracePeriod);
		}
		
		virtual ~FxArb1Mono() {
			//...//
		}

	protected:
		
		virtual void CheckOpportunity(
					Broker &b1,
					Broker &b2,
					TimeMeasurement::Milestones &timeMeasurement) {

			// Level 1 update callback - will be called every time when
			// ask or bid will be changed for any of configured security:

			double bestEquationsResult = .0;
			size_t bestEquationsIndex = nEquationsIndex;
			// One or more equations has opened positions or active orders.
			size_t currentEquationIndex = nEquationsIndex;
			// Call with actual prices each equation and search for best
			// equation:
			for (size_t i = 0; i < GetEquations().size(); ++i) {

				const auto &positions = GetEquationPositions(i);
				if (positions.activeCount) {
							// Position in closing process - waiting until it
							// will be finished:
					AssertLt(0, positions.positions.size());
					if (	
							positions.waitsForReplyCount
							||	IsInPositionOpenGracePeriod(positions)) {
						timeMeasurement.Measure(
							TimeMeasurement::SM_STRATEGY_WITHOUT_DECISION);
						return;
					}
					currentEquationIndex = i;
					break;
				}

				// Ask equation for result:
				double currentResult = .0;
				// first - call equation
				const auto &equation = GetEquations()[i];
				
				const bool equationResult
					= equation.first(b1, b2, currentResult);
				++b1.equationIndex;
				++b2.equationIndex;
				if (!equationResult) { 
					// Equation not verified.
					continue;
				}
				
				// Check current result for best result:
				if (currentResult > bestEquationsResult) {
					bestEquationsResult = currentResult;
					bestEquationsIndex = i;
				}

			}

			if (currentEquationIndex != nEquationsIndex) {
				// if there is one order opened, we do nothing on opening but
				// we check the closing
				const auto &oppositeEquationIndex
					= GetOppositeEquationIndex(currentEquationIndex);
				// First we should check - is it already has active positions or
				// order or not? At fast updates we can get situation when we
				// already sent orders for this equation at previous MD update,
				// but this orders still not updated own status (opening for
				// this, closing for opposite) as it very fast MD updates, much
				// faster then orders update.
					
				const auto &equationPositions
					= GetEquationPositions(oppositeEquationIndex);
				if (!equationPositions.activeCount) {

					AssertEq(0, equationPositions.waitsForReplyCount);

					const auto &equation
						= GetEquations()[oppositeEquationIndex];

					double currentResult = .0;
					b1.equationIndex
						= b2.equationIndex
						= oppositeEquationIndex;
					b1.ResetCheckedSecurities();
					b2.ResetCheckedSecurities();
					if (equation.first(b1, b2, currentResult)) {

						// Opposite equation verified, we close current
						// equation position and will start new after (if
						// at this time one of equation will return "true"
						// again).

						LogBrokersState(oppositeEquationIndex, b1, b2);

						timeMeasurement.Measure(
							TimeMeasurement::SM_STRATEGY_DECISION_START);
						CloseEquation(
							currentEquationIndex,
							Position::CLOSE_TYPE_TAKE_PROFIT,
							false,
							false);
						m_lastCloseTime = boost::get_system_time();
						timeMeasurement.Measure(
							TimeMeasurement::SM_STRATEGY_DECISION_STOP);

						return;

					}

				}

				timeMeasurement.Measure(
					TimeMeasurement::SM_STRATEGY_WITHOUT_DECISION);
				return;
			
			}

			if (bestEquationsIndex == nEquationsIndex) {
				// no one equation with "true" result exists...
				timeMeasurement.Measure(
					TimeMeasurement::SM_STRATEGY_WITHOUT_DECISION);
				return;
			}

			// "best equation" exists, open positions for it:
			Assert(!Lib::IsZero(bestEquationsResult));
			AssertGt(GetEquations().size(), bestEquationsIndex);

			if (
					GetEquationPositions(bestEquationsIndex).activeCount
					|| IsInPositionCloseGracePeriod()) {
				timeMeasurement.Measure(
					TimeMeasurement::SM_STRATEGY_WITHOUT_DECISION);
				return;
			}
			
			OnEquation(bestEquationsIndex, b1, b2, timeMeasurement);
		
		}

		virtual void CloseDelayed(
					size_t equationIndex,
					TimeMeasurement::Milestones &) {
<<<<<<< HEAD
			CloseEquation(equationIndex, Position::CLOSE_TYPE_NONE, true, true);
		}

		virtual bool OnCanceling() {
			return true;
=======
			CloseEquation(equationIndex, Position::CLOSE_TYPE_NONE, true);
			m_lastCloseTime = boost::get_system_time();
		}

		bool IsInPositionCloseGracePeriod() const {
			if (m_lastCloseTime == pt::not_a_date_time) {
				return false;
			}
			const auto periodEndTime
				= m_lastCloseTime + m_positionCloseGracePeriod;
			return periodEndTime >= boost::get_system_time();
>>>>>>> 2c216f6c
		}

	private:

		void OnEquation(
					size_t equationIndex,
					const Broker &b1,
					const Broker &b2,
					TimeMeasurement::Milestones &timeMeasurement) {

			// Calculates opposite equation index:
			const auto &opposideEquationIndex
				= GetOppositeEquationIndex(equationIndex);

			AssertEq(BROKERS_COUNT, GetContext().GetTradeSystemsCount());

			// Send open-orders:
			StartPositionsOpening(
				equationIndex,
				opposideEquationIndex,
				b1,
				b2,
				timeMeasurement);

		}

	private:

		const boost::posix_time::time_duration m_positionCloseGracePeriod;
		boost::posix_time::ptime m_lastCloseTime;

	};
	
} } }


////////////////////////////////////////////////////////////////////////////////

TRDK_STRATEGY_FXMB_API boost::shared_ptr<Strategy> CreateFxArb1MonoStrategy(
			Context &context,
			const std::string &tag,
			const IniSectionRef &conf) {
	return boost::shared_ptr<Strategy>(
		new Strategies::FxMb::FxArb1Mono(context, tag, conf));
}

////////////////////////////////////////////////////////////////////////////////<|MERGE_RESOLUTION|>--- conflicted
+++ resolved
@@ -187,15 +187,12 @@
 		virtual void CloseDelayed(
 					size_t equationIndex,
 					TimeMeasurement::Milestones &) {
-<<<<<<< HEAD
 			CloseEquation(equationIndex, Position::CLOSE_TYPE_NONE, true, true);
+			m_lastCloseTime = boost::get_system_time();
 		}
 
 		virtual bool OnCanceling() {
 			return true;
-=======
-			CloseEquation(equationIndex, Position::CLOSE_TYPE_NONE, true);
-			m_lastCloseTime = boost::get_system_time();
 		}
 
 		bool IsInPositionCloseGracePeriod() const {
@@ -205,7 +202,6 @@
 			const auto periodEndTime
 				= m_lastCloseTime + m_positionCloseGracePeriod;
 			return periodEndTime >= boost::get_system_time();
->>>>>>> 2c216f6c
 		}
 
 	private:
