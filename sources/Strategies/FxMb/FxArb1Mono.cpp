--- conflicted
+++ resolved
@@ -92,8 +92,7 @@
 
 			}
 
-			if (currentEquationIndex != nEquationsIndex) 
-			{
+			if (currentEquationIndex != nEquationsIndex) {
 				// if there is one order opened, we do nothing on opening but
 				// we check the closing
 				const auto &oppositeEquationIndex
@@ -107,26 +106,15 @@
 				//GetLog().Debug("Trying to close on equation %1%.", (int)oppositeEquationIndex);
 
 					
-<<<<<<< HEAD
-				if (!GetEquationPosition(oppositeEquationIndex).activeCount) 
-				{
-=======
 				if (!GetEquationPosition(oppositeEquationIndex).activeCount) {
->>>>>>> 364250c4
 					double currentResult = .0;
 					const auto &equation
 						= GetEquations()[oppositeEquationIndex];
 
 					LogBrokersState(oppositeEquationIndex, b1, b2);
 					
-<<<<<<< HEAD
-					// fisrt - calls eqution
-					if (equation.first(b1, b2, currentResult)) 
-					{
-=======
 					// first - calls equation
 					if (equation.first(b1, b2, currentResult)) {
->>>>>>> 364250c4
 			
 						GetLog().Debug("Going to close orders on equation %1% / 12", (oppositeEquationIndex));
 
