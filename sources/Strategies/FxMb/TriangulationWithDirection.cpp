--- conflicted
+++ resolved
@@ -94,30 +94,9 @@
 
 }
 
-<<<<<<< HEAD
-	void CancelAllAndBlock(CancelAndBlockCondition &) {
-		//...//
-	}
-
-public:
-
-	void WaitForCancelAndBlock(CancelAndBlockCondition &) {
-		//...//
-	}
-
-	bool HasOpportunity() const {
-		return 
-
-	bool HasDetectedOpportunity() const {
-		return
-			(m_yDetected[Y1] >= 1.0 && m_yDetected[Y2] > .0)
-			|| (m_yDetected[Y2] >= 1.0 && m_yDetected[Y1] > .0);
-	}
-=======
 void TriangulationWithDirection::OnServiceDataUpdate(
 		const Service &service,
 		const TimeMeasurement::Milestones &timeMeasurement) {
->>>>>>> 0ccb8070
 
 	UpdateBestBidAsk(service);
 
