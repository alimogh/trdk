/**************************************************************************
 *   Created: 2014/09/02 23:31:12
 *    Author: Eugene V. Palchukovsky
 *    E-mail: eugene@palchukovsky.com
 * -------------------------------------------------------------------
 *   Project: Trading Robot Development Kit
 *       URL: http://robotdk.com
 * Copyright: Eugene V. Palchukovsky
 **************************************************************************/

#pragma once

#include "EquationPosition.hpp"
#include "Core/Strategy.hpp"

namespace trdk { namespace Strategies { namespace FxMb {

	//! Base class for all FxArb1-strategies.
	class FxArb1 : public Strategy {
		
	public:
		
		typedef Strategy Base;

	public:

		static const size_t nEquationsIndex;

	protected:

		enum {
			EQUATIONS_COUNT = 12,
			BROKERS_COUNT = 2,
			PAIRS_COUNT = 3
		};

		struct PositionConf {
			size_t index;
			Security *security;
			Qty qty;
			bool isLong;
			double requiredVol;
		};
		struct SecurityPositionConf : public PositionConf {
			Security *security;
			TradeSystem *tradeSystem;
		};

		struct BrokerConf {

			std::string name;

			std::map<std::string /* symbol */, PositionConf> pos;

			//! Securities order coincides with order in config
			//! and it is important.
			std::vector<SecurityPositionConf> sendList;

			TradeSystem *tradeSystem;

		};

		struct Broker {

			typedef boost::array<SecurityPositionConf *, PAIRS_COUNT>
				CheckedSecurities[EQUATIONS_COUNT];

			struct Pair {

				struct Val {
					
					explicit Val(
								double val,
								SecurityPositionConf &security,
								size_t &equationIndex,
								CheckedSecurities &checkedSecurities)
							: val(val),
							security(security),
							equationIndex(equationIndex),
							checkedSecurities(checkedSecurities) {
						//...//
					}

					operator bool() const {
						return !Lib::IsZero(val);
					}

					double Get() const {
						OnGet();
						return val;
					}

					double GetConst() const {
						return val;
					}

				private:

					Val & operator =(const Val &);

				private:

					void OnGet() const {
						foreach (
								auto &checkSecurity,
								checkedSecurities[equationIndex]) {
							if (!checkSecurity) {
								checkSecurity = &security;
								return;
							}
						}
						AssertFail("Too many pairs.");						
					}

				private:

					double val;
					SecurityPositionConf &security;
					size_t &equationIndex;
					CheckedSecurities &checkedSecurities;


				};
				
				CheckedSecurities checkedSecurities;

				Val bid;
				Val ask;
			
				
				explicit Pair(
							SecurityPositionConf &security,
							size_t &equationIndex,
							CheckedSecurities &checkedSecurities)
						: bid(
							security.security->GetBidPrice(),
							security,
							equationIndex,
							checkedSecurities),
						ask(
							security.security->GetAskPrice(),
							security,
							equationIndex,
							checkedSecurities) {
					//...//
				}

				operator bool() const {
					return bid && ask;
				}

			};

			size_t equationIndex;
			CheckedSecurities checkedSecurities;

			Pair p1;
			Pair p2;
			Pair p3;

			explicit Broker(BrokerConf &conf)
 					: equationIndex(0),
					p1(conf.sendList[0], equationIndex, checkedSecurities),
 					p2(conf.sendList[1], equationIndex, checkedSecurities),
 					p3(conf.sendList[2], equationIndex, checkedSecurities) {
				foreach (auto &e, checkedSecurities) {
					e.assign(nullptr);
				}
			}

			operator bool() const {
				return p1 && p2 && p3;
			}

			void ResetCheckedSecurities() {
				checkedSecurities[equationIndex].assign(nullptr);
			}

		};

		typedef boost::function<
				bool (
					const Broker &b1,
					const Broker &b2,
					double &result)>
			Equation;
		typedef boost::function<
				void (
					const Broker &b1,
					const Broker &b2,
					trdk::Module::Log &)>
			EquationPrint;
		typedef std::vector<
				std::pair<Equation, EquationPrint>>
			Equations;

		struct EquationOpenedPositions {
			
			size_t activeCount;
			size_t waitsForReplyCount;
			std::vector<boost::shared_ptr<EquationPosition>> positions;

			boost::posix_time::ptime lastStartTime;

			bool isCanceled;

<<<<<<< HEAD
			OpportunityNumber currentOpportunityNumber;

			EquationOpenedPositions()
					: activeCount(0),
					waitsForReplyCount(0),
					isCanceled(false),
					currentOpportunityNumber(0) {
=======
			EquationOpenedPositions()
					: activeCount(0),
					waitsForReplyCount(0),
					isCanceled(false) {
>>>>>>> d0bbc1e2
				//...//
			}

		};

	public:

		explicit FxArb1(
					Context &,
					const std::string &name,
					const std::string &tag,
					const Lib::IniSectionRef &);
		virtual ~FxArb1();

	public:

		virtual void CancelAllAndBlock(CancelAndBlockCondition &);
		virtual void WaitForCancelAndBlock(CancelAndBlockCondition &);

		virtual boost::posix_time::ptime OnSecurityStart(Security &);

		virtual void OnLevel1Update(
					Security &,
					Lib::TimeMeasurement::Milestones &);
		virtual void FxArb1::OnPositionUpdate(Position &);

		virtual void ReportDecision(const Position &) const;
		virtual std::auto_ptr<PositionReporter> CreatePositionReporter() const;

	protected:
		
		virtual void UpdateAlogImplSettings(const Lib::IniSectionRef &);

		Equations CreateEquations(const Lib::Ini &) const;

	protected:

		virtual void CheckOpportunity(Lib::TimeMeasurement::Milestones &) = 0;

		//! Checks conf. Must be called at each data update.
		void CheckConf();

		template<size_t id>
		Broker GetBroker() {
			return Broker(GetBrokerConf<id>());
		}

		const BrokerConf & GetBrokerConf(size_t id) const {
			return const_cast<FxArb1 *>(this)->GetBrokerConf(id);
		}
		template<size_t id>
		const BrokerConf & GetBrokerConf() const {
			return const_cast<FxArb1 *>(this)->GetBrokerConf<id>();
		}
		BrokerConf & GetBrokerConf(size_t id) {
			AssertLt(0, id);
			AssertGe(m_brokersConf.size(), id);
			return m_brokersConf[id - 1];
		}
		template<size_t id>
		BrokerConf & GetBrokerConf() {
			static_assert(0 < id, "Broker Index starts from 1.");
			AssertGe(m_brokersConf.size(), id);
			return m_brokersConf[id - 1];
		}

		const Equations & GetEquations() const {
			return m_equations;
		}

		size_t GetOppositeEquationIndex(size_t equationIndex) const {
			return equationIndex >= (EQUATIONS_COUNT / 2)
				?	equationIndex - (EQUATIONS_COUNT / 2)
				:	equationIndex + (EQUATIONS_COUNT / 2);
		}

		EquationOpenedPositions & GetEquationPositions(size_t equationIndex) {
			AssertLe(0, equationIndex);
			AssertGt(m_positionsByEquation.size(), equationIndex);
			return m_positionsByEquation[equationIndex];
		}
		const EquationOpenedPositions & GetEquationPositions(
					size_t equationIndex)
				const {
			return const_cast<FxArb1 *>(this)
				->GetEquationPositions(equationIndex);
		}

		void CloseEquation(
					size_t equationIndex,
					const Position::CloseType &,
					bool skipReport = false);

		//! Cancels all opened for equation orders and close positions for it.
		size_t CancelEquation(
					size_t equationIndex,
					const Position::CloseType &closeType)
				throw();
	
		//! Sends open-orders for each configured security.
		void StartPositionsOpening(
					size_t equationIndex,
					size_t opposideEquationIndex,
					const Broker &b1,
					const Broker &b2,
					Lib::TimeMeasurement::Milestones &);

		//! Return true for long position, false for short position
		bool GetEquationPositionWay(
					size_t equationIndex,
					bool invert,
					bool opening);

		bool CheckRestoreState();

		virtual void CloseDelayed(
					size_t,
					Lib::TimeMeasurement::Milestones &)
				= 0;

		//! Logging current bid/ask values for all pairs (if logging enabled).
		void LogBrokersState(
					size_t equationIndex,
					const Broker &,
					const Broker &)
				const;
		void LogOpeningDetection(size_t equationIndex) const;
		void LogOpeningExecuted(size_t equationIndex) const;
		void LogClosingDetection(size_t equationIndex) const;
		void LogClosingExecuted(size_t equationIndex) const;
	
		bool CheckCancelAndBlockCondition();
		virtual bool OnCanceling() = 0;

	private:
		
		void LogEquation(const char *, size_t, size_t, bool, bool) const;

		bool IsInGracePeriod(const EquationOpenedPositions &) const;

	private:

		void OnOpportunityUpdate(Lib::TimeMeasurement::Milestones &);

		void OnOpportunityReturn();

		void DelayClose(EquationPosition &);
		void CloseDelayed(Lib::TimeMeasurement::Milestones &);

	private:

		const Equations m_equations;

		boost::array<BrokerConf, BROKERS_COUNT> m_brokersConf;

		boost::array<EquationOpenedPositions, EQUATIONS_COUNT>
			m_positionsByEquation;

		bool m_isPairsByBrokerChecked;

		CancelAndBlockCondition *m_cancelAndBlockCondition;

		std::bitset<EQUATIONS_COUNT> m_equationsForDelayedClosing;

		const boost::posix_time::time_duration m_positionGracePeriod;

	};

} } }<|MERGE_RESOLUTION|>--- conflicted
+++ resolved
@@ -204,7 +204,6 @@
 
 			bool isCanceled;
 
-<<<<<<< HEAD
 			OpportunityNumber currentOpportunityNumber;
 
 			EquationOpenedPositions()
@@ -212,12 +211,6 @@
 					waitsForReplyCount(0),
 					isCanceled(false),
 					currentOpportunityNumber(0) {
-=======
-			EquationOpenedPositions()
-					: activeCount(0),
-					waitsForReplyCount(0),
-					isCanceled(false) {
->>>>>>> d0bbc1e2
 				//...//
 			}
 
@@ -352,12 +345,12 @@
 		bool CheckCancelAndBlockCondition();
 		virtual bool OnCanceling() = 0;
 
+		bool IsInGracePeriod(const EquationOpenedPositions &) const;
+
 	private:
 		
 		void LogEquation(const char *, size_t, size_t, bool, bool) const;
 
-		bool IsInGracePeriod(const EquationOpenedPositions &) const;
-
 	private:
 
 		void OnOpportunityUpdate(Lib::TimeMeasurement::Milestones &);
