--- conflicted
+++ resolved
@@ -202,20 +202,14 @@
 
 			boost::posix_time::ptime lastStartTime;
 
-<<<<<<< HEAD
 			OpportunityNumber currentOpportunityNumber;
-=======
 			bool isClosedNotByEquation;
->>>>>>> 2a0a0e47
 
 			EquationOpenedPositions()
 					: activeCount(0),
 					waitsForReplyCount(0),
-<<<<<<< HEAD
-					currentOpportunityNumber(0) {
-=======
+					currentOpportunityNumber(0),
 					isClosedNotByEquation(false) {
->>>>>>> 2a0a0e47
 				//...//
 			}
 
