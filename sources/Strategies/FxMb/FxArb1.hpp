/**************************************************************************
 *   Created: 2014/09/02 23:31:12
 *    Author: Eugene V. Palchukovsky
 *    E-mail: eugene@palchukovsky.com
 * -------------------------------------------------------------------
 *   Project: Trading Robot Development Kit
 *       URL: http://robotdk.com
 * Copyright: Eugene V. Palchukovsky
 **************************************************************************/

#pragma once

#include "EquationPosition.hpp"
#include "Core/Strategy.hpp"

namespace trdk { namespace Strategies { namespace FxMb {

	//! Base class for all FxArb1-strategies.
	class FxArb1 : public Strategy {
		
	public:
		
		typedef Strategy Base;

	public:

		static const size_t nEquationsIndex;

	protected:
	
		enum {
			EQUATIONS_COUNT = 12,
			BROKERS_COUNT = 2,
			PAIRS_COUNT = 3
		};

		struct PositionConf {
			size_t index;
			Security *security;
			Qty qty;
			bool isLong;
			double requiredVol;
		};
		struct SecurityPositionConf : public PositionConf {
			Security *security;
			TradeSystem *tradeSystem;
		};

		struct BrokerConf {

			std::string name;

			std::map<std::string /* symbol */, PositionConf> pos;

			//! Securities order coincides with order in config
			//! and it is important.
			std::vector<SecurityPositionConf> sendList;

			TradeSystem *tradeSystem;

		};

		struct Broker {

			typedef boost::array<SecurityPositionConf *, PAIRS_COUNT>
				CheckedSecurities[EQUATIONS_COUNT];

			struct Pair {

				struct Val {
					
					explicit Val(
								double val,
								SecurityPositionConf &security,
								size_t &equationIndex,
								CheckedSecurities &checkedSecurities)
							: val(val),
							security(security),
							equationIndex(equationIndex),
							checkedSecurities(checkedSecurities) {
						//...//
					}

					operator bool() const {
						return !Lib::IsZero(val);
					}

					double Get() const {
						OnGet();
						return val;
					}

					double GetConst() const {
						return val;
					}

				private:

					Val & operator =(const Val &);

				private:

					void OnGet() const {
						foreach (
								auto &checkSecurity,
								checkedSecurities[equationIndex]) {
							if (!checkSecurity) {
								checkSecurity = &security;
								return;
							}
						}
						AssertFail("Too many pairs.");						
					}

				private:

					double val;
					SecurityPositionConf &security;
					size_t &equationIndex;
					CheckedSecurities &checkedSecurities;


				};
				
				CheckedSecurities checkedSecurities;

				Val bid;
				Val ask;
			
				
				explicit Pair(
							SecurityPositionConf &security,
							size_t &equationIndex,
							CheckedSecurities &checkedSecurities)
						: bid(
							security.security->GetBidPrice(),
							security,
							equationIndex,
							checkedSecurities),
						ask(
							security.security->GetAskPrice(),
							security,
							equationIndex,
							checkedSecurities) {
					//...//
				}

				operator bool() const {
					return bid && ask;
				}

			};

			size_t equationIndex;
			CheckedSecurities checkedSecurities;

			Pair p1;
			Pair p2;
			Pair p3;

			explicit Broker(BrokerConf &conf)
 					: equationIndex(0),
					p1(conf.sendList[0], equationIndex, checkedSecurities),
 					p2(conf.sendList[1], equationIndex, checkedSecurities),
 					p3(conf.sendList[2], equationIndex, checkedSecurities) {
				foreach (auto &e, checkedSecurities) {
					e.assign(nullptr);
				}
			}

			operator bool() const {
				return p1 && p2 && p3;
			}

			void ResetCheckedSecurities() {
				checkedSecurities[equationIndex].assign(nullptr);
			}

		};

		typedef boost::function<
				bool (
					const Broker &b1,
					const Broker &b2,
					double &result)>
			Equation;
		typedef boost::function<
				void (
					const Broker &b1,
					const Broker &b2,
					trdk::Module::Log &)>
			EquationPrint;
		typedef std::vector<
				std::pair<Equation, EquationPrint>>
			Equations;

		struct EquationOpenedPositions {
			
			size_t activeCount;
			size_t waitsForReplyCount;
			std::vector<boost::shared_ptr<EquationPosition>> positions;

			boost::posix_time::ptime lastStartTime;

			OpportunityNumber currentOpportunityNumber;

			EquationOpenedPositions()
					: activeCount(0),
					waitsForReplyCount(0),
					currentOpportunityNumber(0) {
				//...//
			}

		};

		typedef boost::array<bool, PAIRS_COUNT> PairsReverse;

	public:

		explicit FxArb1(
					Context &,
					const std::string &name,
					const std::string &tag,
					const Lib::IniSectionRef &);
		virtual ~FxArb1();

	public:

		virtual void CancelAllAndBlock(CancelAndBlockCondition &);
		virtual void WaitForCancelAndBlock(CancelAndBlockCondition &);

		virtual boost::posix_time::ptime OnSecurityStart(Security &);

		virtual void OnLevel1Update(
					Security &,
					Lib::TimeMeasurement::Milestones &);

		virtual void ReportDecision(const Position &) const;
		virtual std::auto_ptr<PositionReporter> CreatePositionReporter() const;

	protected:
		
		virtual void UpdateAlogImplSettings(const Lib::IniSectionRef &);

		Equations CreateEquations(const Lib::Ini &) const;

	protected:

		void OnOpportunityUpdate(Lib::TimeMeasurement::Milestones &);

		void OnOpportunityReturn();

		virtual void CheckOpportunity(Lib::TimeMeasurement::Milestones &) = 0;

		//! Checks conf. Must be called at each data update.
		void CheckConf();

		template<size_t id>
		Broker GetBroker() {
			return Broker(GetBrokerConf<id>());
		}

		const BrokerConf & GetBrokerConf(size_t id) const {
			return const_cast<FxArb1 *>(this)->GetBrokerConf(id);
		}
		template<size_t id>
		const BrokerConf & GetBrokerConf() const {
			return const_cast<FxArb1 *>(this)->GetBrokerConf<id>();
		}
		BrokerConf & GetBrokerConf(size_t id) {
			AssertLt(0, id);
			AssertGe(m_brokersConf.size(), id);
			return m_brokersConf[id - 1];
		}
		template<size_t id>
		BrokerConf & GetBrokerConf() {
			static_assert(0 < id, "Broker Index starts from 1.");
			AssertGe(m_brokersConf.size(), id);
			return m_brokersConf[id - 1];
		}

		const Equations & GetEquations() const {
			return m_equations;
		}

		size_t GetOppositeEquationIndex(size_t equationIndex) const {
			return equationIndex >= (EQUATIONS_COUNT / 2)
				?	equationIndex - (EQUATIONS_COUNT / 2)
				:	equationIndex + (EQUATIONS_COUNT / 2);
		}

		EquationOpenedPositions & GetEquationPosition(size_t equationIndex) {
			AssertLe(0, equationIndex);
			AssertGt(m_positionsByEquation.size(), equationIndex);
			return m_positionsByEquation[equationIndex];
		}
		const EquationOpenedPositions & GetEquationPosition(
					size_t equationIndex)
				const {
			return const_cast<FxArb1 *>(this)
				->GetEquationPosition(equationIndex);
		}

		//! Returns true if all orders for equation are filled.
		bool IsEquationOpenedFully(size_t equationIndex) const;

		bool IsEquationCanceledOrCompleted(size_t equationIndex) const;

		//! Cancels all opened for equation orders and close positions for it.
		size_t CancelAllInEquationAtMarketPrice(
					size_t equationIndex,
					const Position::CloseType &closeType)
				throw();
	
		//! Sends open-orders for each configured security.
		void StartPositionsOpening(
					size_t equationIndex,
					size_t opposideEquationIndex,
					const Broker &b1,
					const Broker &b2,
					bool useIoc,
					Lib::TimeMeasurement::Milestones &);

		//! Return true for long position, false for short position
		bool GetEquationPositionWay(
					size_t equationIndex,
					bool invert,
					bool opening);

		bool CheckRestoreState();

		//! Logging current bid/ask values for all pairs (if logging enabled).
		void LogBrokersState(
					size_t equationIndex,
					const Broker &,
					const Broker &)
				const;
		void LogOpeningDetection(size_t equationIndex) const;
		void LogOpeningExecuted(size_t equationIndex) const;
		void LogClosingDetection(size_t equationIndex) const;
		void LogClosingExecuted(size_t equationIndex) const;
	
		bool CheckCancelAndBlockCondition();

	private:
		
		void LogEquation(const char *, size_t, bool, bool) const;

	private:

		const Equations m_equations;

		boost::array<BrokerConf, BROKERS_COUNT> m_brokersConf;

		boost::array<EquationOpenedPositions, EQUATIONS_COUNT>
			m_positionsByEquation;

		bool m_isPairsByBrokerChecked;

<<<<<<< HEAD
		CancelAndBlockCondition *m_cancelAndBlockCondition;

		std::bitset<EQUATIONS_COUNT> m_equationsForDelayedClosing;

=======
>>>>>>> 401c2baa
	};

} } }<|MERGE_RESOLUTION|>--- conflicted
+++ resolved
@@ -357,13 +357,8 @@
 
 		bool m_isPairsByBrokerChecked;
 
-<<<<<<< HEAD
 		CancelAndBlockCondition *m_cancelAndBlockCondition;
 
-		std::bitset<EQUATIONS_COUNT> m_equationsForDelayedClosing;
-
-=======
->>>>>>> 401c2baa
 	};
 
 } } }