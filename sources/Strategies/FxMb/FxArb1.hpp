/**************************************************************************
 *   Created: 2014/09/02 23:31:12
 *    Author: Eugene V. Palchukovsky
 *    E-mail: eugene@palchukovsky.com
 * -------------------------------------------------------------------
 *   Project: Trading Robot Development Kit
 *       URL: http://robotdk.com
 * Copyright: Eugene V. Palchukovsky
 **************************************************************************/

#pragma once

#include "EquationPosition.hpp"
#include "Core/Strategy.hpp"

namespace trdk { namespace Strategies { namespace FxMb {

	//! Base class for all FxArb1-strategies.
	class FxArb1 : public Strategy {
		
	public:
		
		typedef Strategy Base;

	public:

		static const size_t nEquationsIndex;

	protected:

		enum {
			EQUATIONS_COUNT = 12,
			BROKERS_COUNT = 2,
			PAIRS_COUNT = 3
		};

		struct PositionConf {
			size_t index;
			Security *security;
			Qty qty;
			bool isLong;
			double requiredVol;
		};
		struct SecurityPositionConf : public PositionConf {
			Security *security;
			TradeSystem *tradeSystem;
		};

		struct BrokerConf {

			std::string name;

			std::map<std::string /* symbol */, PositionConf> pos;

			//! Securities order coincides with order in config
			//! and it is important.
			std::vector<SecurityPositionConf> sendList;

			TradeSystem *tradeSystem;

		};

		struct Broker {

			typedef boost::array<SecurityPositionConf *, PAIRS_COUNT>
				CheckedSecurities[EQUATIONS_COUNT];

			struct Pair {

				struct Val {
					
					explicit Val(
								double val,
								SecurityPositionConf &security,
								size_t &equationIndex,
								CheckedSecurities &checkedSecurities)
							: val(val),
							security(security),
							equationIndex(equationIndex),
							checkedSecurities(checkedSecurities) {
						//...//
					}

					operator bool() const {
						return !Lib::IsZero(val);
					}

					double Get() const {
						OnGet();
						return val;
					}

					double GetConst() const {
						return val;
					}

				private:

					Val & operator =(const Val &);

				private:

					void OnGet() const {
						foreach (
								auto &checkSecurity,
								checkedSecurities[equationIndex]) {
							if (!checkSecurity) {
								checkSecurity = &security;
								return;
							}
						}
						AssertFail("Too many pairs.");						
					}

				private:

					double val;
					SecurityPositionConf &security;
					size_t &equationIndex;
					CheckedSecurities &checkedSecurities;


				};
				
				CheckedSecurities checkedSecurities;

				Val bid;
				Val ask;
			
				
				explicit Pair(
							SecurityPositionConf &security,
							size_t &equationIndex,
							CheckedSecurities &checkedSecurities)
						: bid(
							security.security->GetBidPrice(),
							security,
							equationIndex,
							checkedSecurities),
						ask(
							security.security->GetAskPrice(),
							security,
							equationIndex,
							checkedSecurities) {
					//...//
				}

				operator bool() const {
					return bid && ask;
				}

			};

			size_t equationIndex;
			CheckedSecurities checkedSecurities;

			Pair p1;
			Pair p2;
			Pair p3;

			explicit Broker(BrokerConf &conf)
 					: equationIndex(0),
					p1(conf.sendList[0], equationIndex, checkedSecurities),
 					p2(conf.sendList[1], equationIndex, checkedSecurities),
 					p3(conf.sendList[2], equationIndex, checkedSecurities) {
				foreach (auto &e, checkedSecurities) {
					e.assign(nullptr);
				}
			}

			operator bool() const {
				return p1 && p2 && p3;
			}

			void ResetCheckedSecurities() {
				checkedSecurities[equationIndex].assign(nullptr);
			}

		};

		typedef boost::function<
				bool (
					const Broker &b1,
					const Broker &b2,
					double &result)>
			Equation;
		typedef boost::function<
				void (
					const Broker &b1,
					const Broker &b2,
					trdk::Module::Log &)>
			EquationPrint;
		typedef std::vector<
				std::pair<Equation, EquationPrint>>
			Equations;

		struct EquationOpenedPositions {
			
			size_t activeCount;
			size_t waitsForReplyCount;
			std::vector<boost::shared_ptr<EquationPosition>> positions;

			boost::posix_time::ptime lastStartTime;

			OpportunityNumber currentOpportunityNumber;
			bool isClosedNotByEquation;

			EquationOpenedPositions()
					: activeCount(0),
					waitsForReplyCount(0),
					currentOpportunityNumber(0),
					isClosedNotByEquation(false) {
				//...//
			}

		};

	public:

		explicit FxArb1(
					Context &,
					const std::string &name,
					const std::string &tag,
					const Lib::IniSectionRef &);
		virtual ~FxArb1();

	public:

		virtual void CancelAllAndBlock(CancelAndBlockCondition &);
		virtual void WaitForCancelAndBlock(CancelAndBlockCondition &);

		virtual boost::posix_time::ptime OnSecurityStart(Security &);

		virtual void OnLevel1Update(
					Security &,
					Lib::TimeMeasurement::Milestones &);

		virtual void ReportDecision(const Position &) const;
		virtual std::auto_ptr<PositionReporter> CreatePositionReporter() const;

	protected:
		
		virtual void UpdateAlogImplSettings(const Lib::IniSectionRef &);

		Equations CreateEquations(const Lib::Ini &) const;

	protected:

		void OnOpportunityUpdate(Lib::TimeMeasurement::Milestones &);

		void OnOpportunityReturn();

		virtual void CheckOpportunity(Lib::TimeMeasurement::Milestones &) = 0;

		//! Checks conf. Must be called at each data update.
		void CheckConf();

		template<size_t id>
		Broker GetBroker() {
			return Broker(GetBrokerConf<id>());
		}

		const BrokerConf & GetBrokerConf(size_t id) const {
			return const_cast<FxArb1 *>(this)->GetBrokerConf(id);
		}
		template<size_t id>
		const BrokerConf & GetBrokerConf() const {
			return const_cast<FxArb1 *>(this)->GetBrokerConf<id>();
		}
		BrokerConf & GetBrokerConf(size_t id) {
			AssertLt(0, id);
			AssertGe(m_brokersConf.size(), id);
			return m_brokersConf[id - 1];
		}
		template<size_t id>
		BrokerConf & GetBrokerConf() {
			static_assert(0 < id, "Broker Index starts from 1.");
			AssertGe(m_brokersConf.size(), id);
			return m_brokersConf[id - 1];
		}

		const Equations & GetEquations() const {
			return m_equations;
		}

		size_t GetOppositeEquationIndex(size_t equationIndex) const {
			return equationIndex >= (EQUATIONS_COUNT / 2)
				?	equationIndex - (EQUATIONS_COUNT / 2)
				:	equationIndex + (EQUATIONS_COUNT / 2);
		}

		EquationOpenedPositions & GetEquationPosition(size_t equationIndex) {
			AssertLe(0, equationIndex);
			AssertGt(m_positionsByEquation.size(), equationIndex);
			return m_positionsByEquation[equationIndex];
		}
		const EquationOpenedPositions & GetEquationPosition(
					size_t equationIndex)
				const {
			return const_cast<FxArb1 *>(this)
				->GetEquationPosition(equationIndex);
		}

		//! Returns true if all orders for equation are filled.
		bool IsEquationOpenedFully(size_t equationIndex) const;

		bool IsEquationCanceledOrCompleted(size_t equationIndex) const;

		//! Cancels all opened for equation orders and close positions for it.
		size_t CancelAllInEquationAtMarketPrice(
					size_t equationIndex,
					const Position::CloseType &closeType,
					bool isCanceledWithoutEquation = false)
				throw();
	
		//! Sends open-orders for each configured security.
		void StartPositionsOpening(
					size_t equationIndex,
					size_t opposideEquationIndex,
					const Broker &b1,
					const Broker &b2,
					bool useIoc,
					Lib::TimeMeasurement::Milestones &);

		//! Return true for long position, false for short position
		bool GetEquationPositionWay(
					size_t equationIndex,
					bool invert,
					bool opening);

		bool CheckRestoreState();

		void DelayCancel(EquationPosition &);

		//! Logging current bid/ask values for all pairs (if logging enabled).
		void LogBrokersState(
					size_t equationIndex,
					const Broker &,
					const Broker &)
				const;
		void LogOpeningDetection(size_t equationIndex) const;
		void LogOpeningExecuted(size_t equationIndex) const;
		void LogClosingDetection(size_t equationIndex) const;
		void LogClosingExecuted(size_t equationIndex) const;
	
		bool CheckCancelAndBlockCondition();

	private:
		
		void LogEquation(const char *, size_t, size_t, bool, bool) const;

	private:

		void CloseDelayed();

	private:

		const Equations m_equations;

		boost::array<BrokerConf, BROKERS_COUNT> m_brokersConf;

		boost::array<EquationOpenedPositions, EQUATIONS_COUNT>
			m_positionsByEquation;

		bool m_isPairsByBrokerChecked;

<<<<<<< HEAD
		CancelAndBlockCondition *m_cancelAndBlockCondition;
=======
		std::bitset<EQUATIONS_COUNT> m_equationsForDelayedClosing;
>>>>>>> edeebd1f

	};

} } }<|MERGE_RESOLUTION|>--- conflicted
+++ resolved
@@ -364,11 +364,9 @@
 
 		bool m_isPairsByBrokerChecked;
 
-<<<<<<< HEAD
 		CancelAndBlockCondition *m_cancelAndBlockCondition;
-=======
+
 		std::bitset<EQUATIONS_COUNT> m_equationsForDelayedClosing;
->>>>>>> edeebd1f
 
 	};
 
