/**************************************************************************
 *   Created: 2014/09/03 00:37:01
 *    Author: Eugene V. Palchukovsky
 *    E-mail: eugene@palchukovsky.com
 * -------------------------------------------------------------------
 *   Project: Trading Robot Development Kit
 *       URL: http://robotdk.com
 * Copyright: Eugene V. Palchukovsky
 **************************************************************************/

#include "Prec.hpp"
#include "FxArb1.hpp"

using namespace trdk;
using namespace trdk::Lib;

namespace pt = boost::posix_time;

namespace trdk { namespace Strategies { namespace FxMb {
	
	//! Multi-strategy. Each strategy - logic "thread" for equations pair.
	class FxArb1Multi : public FxArb1 {
		
	public:
		
		typedef FxArb1 Base;

	public:

		explicit FxArb1Multi(
					Context &context,
					const std::string &tag,
					const IniSectionRef &conf)
				: Base(context, "FxArb1Multi", tag, conf) {
			
			// Reading equations pair num from settings for this
			// equations thread:
			const auto equationPairNum
				= conf.ReadTypedKey<size_t>("equations_pair");
			GetLog().Info(
				"Using equations pair number: %1%.",
				equationPairNum);
			if (equationPairNum < 1 || equationPairNum > EQUATIONS_COUNT  / 2) {
				throw Exception("Wrong equations pair number");
			}

			// Storing equations indexes for this "thread":
			m_equations.first = equationPairNum - 1;
			AssertGt(EQUATIONS_COUNT, m_equations.first + EQUATIONS_COUNT / 2);
			m_equations.second = m_equations.first + (EQUATIONS_COUNT / 2);
			AssertNe(m_equations.first, m_equations.second);
				
		}
		
		virtual ~FxArb1Multi() {
			//...//
		}

	public:

		virtual void OnPositionUpdate(Position &positionRef) {

			if (positionRef.IsError()) {
				Assert(IsBlocked());
				return;
			}

			EquationPosition &position
				= dynamic_cast<EquationPosition &>(positionRef);
			if (!position.IsObservationActive()) {
				Assert(!position.IsInactive());
				return;
			}

			Assert(!position.IsCanceled());

			if (position.HasActiveOrders()) {
				return;
			}

			auto &equationPositions
				= GetEquationPosition(position.GetEquationIndex());

			if (!position.IsInactive()) {

<<<<<<< HEAD
				if (!--equationPositions.activeCount) {
					position.GetTimeMeasurement().Measure(
						TimeMeasurement::SM_STRATEGY_EXECUTION_REPLY);
					LogClosingExecuted(position.GetEquationIndex());
					equationPositions.positions.clear();
					if (!CheckCancelAndBlockCondition()) {
						OnOpportunityReturn();
					}
				}
=======
				if (position.GetActiveQty()) {
				
					AssertLt(0, equationPositions.waitsForReplyCount);
					if (!--equationPositions.waitsForReplyCount) {
						position.GetTimeMeasurement().Measure(
							TimeMeasurement::SM_STRATEGY_EXECUTION_REPLY);
						OnOpportunityReturn();
					}
				
				} else {
>>>>>>> daca06a3

					position.DeactivatieObservation();

					AssertLt(0, equationPositions.activeCount);
					AssertEq(0, equationPositions.waitsForReplyCount);
					Assert(!position.IsInactive());

					if (!--equationPositions.activeCount) {
						position.GetTimeMeasurement().Measure(
							TimeMeasurement::SM_STRATEGY_EXECUTION_REPLY);
						equationPositions.positions.clear();
						OnOpportunityReturn();
					}

				}

			} else {

				if (position.GetActiveQty()) {
					position.GetTimeMeasurement().Measure(
						TimeMeasurement::SM_STRATEGY_EXECUTION_REPLY);
<<<<<<< HEAD
					LogOpeningExecuted(position.GetEquationIndex());
					OnOpportunityReturn();
=======
					DelayCancel(position);
				} else {
					//...//
>>>>>>> daca06a3
				}
			
			}

		}
	
		virtual void CheckOpportunity(
					TimeMeasurement::Milestones &timeMeasurement) {

			// Level 1 update callback - will be called every time when
			// ask or bid will be changed for any of configured security:

			CheckConf();

			// Getting more human readable format:
			Broker b1 = GetBroker<1>();
			Broker b2 = GetBroker<2>();
			if (!b1 || !b2) {
				// Not all data received yet (from streams)...
				return;
			}

			const auto &firstEquationPositions
				= GetEquationPosition(m_equations.first);
			const auto &secondEquationPositions
				= GetEquationPosition(m_equations.second);

			if (
					IsInTurnPositionAction(
						firstEquationPositions,
						secondEquationPositions)) {
				timeMeasurement.Measure(
					TimeMeasurement::SM_STRATEGY_WITHOUT_DECISION);
				return;
			}

			if (firstEquationPositions.activeCount) {
				AssertEq(0, secondEquationPositions.activeCount);
				AssertEq(0, secondEquationPositions.positions.size());
				// We opened on first equation, we try to close on second one
				CheckEquation(
					m_equations.second,
					m_equations.first,
					b1,
					b2,
					timeMeasurement);
				return;
			}
			AssertEq(0, firstEquationPositions.positions.size());

			if (secondEquationPositions.activeCount) {
				// We opened on second equation, we try to close on first one
				CheckEquation(
					m_equations.first,
					m_equations.second,
					b1,
					b2,
					timeMeasurement);
				return;
			}
			AssertEq(0, secondEquationPositions.positions.size());			

			// We haven't opened yet, we try to open

			// Check first equation...
			CheckEquation(
						m_equations.first,
						m_equations.second,
						b1,
						b2,
						timeMeasurement)
				// ... then second if first not "true":
				||	CheckEquation(
						m_equations.second,
						m_equations.first,
						b1,
						b2,
						timeMeasurement);

		}

		virtual void CloseDelayed(
					size_t equationIndex,
					TimeMeasurement::Milestones &timeMeasurement) {
			auto &positions = GetEquationPosition(equationIndex);
			const auto &oppositeEquationIndex
				= GetOppositeEquationIndex(equationIndex);
			AssertEq(0, GetEquationPosition(oppositeEquationIndex).activeCount);
			AssertEq(
				0,
				GetEquationPosition(oppositeEquationIndex).positions.size());
			AssertEq(
				0,
				GetEquationPosition(oppositeEquationIndex).waitsForReplyCount);
			foreach (auto &position, positions.positions) {
				if (position->IsCompleted()) {
					continue;
				}
				TurnPosition(*position, oppositeEquationIndex, timeMeasurement);
			}
		}

	private:

		//! Calls and checks equation by index and open positions if equation
		//! returns "true".
		bool CheckEquation(
					size_t equationIndex,
					size_t opposideEquationIndex,
					Broker &b1,
					Broker &b2,
					TimeMeasurement::Milestones &timeMeasurement) {
			
			AssertNe(equationIndex, opposideEquationIndex);
			AssertEq(0, GetEquationPosition(equationIndex).activeCount);
			AssertEq(0, GetEquationPosition(equationIndex).positions.size());
			
			double equationsResult = .0;
			// Calls equation and exits if it will return "false":
			const auto &equation = GetEquations()[equationIndex];
			b1.equationIndex
				= b2.equationIndex
				= equationIndex;
			if (!equation.first(b1, b2, equationsResult)) {
				timeMeasurement.Measure(
					TimeMeasurement::SM_STRATEGY_WITHOUT_DECISION);
				return false;
			}
			
			if (GetEquationPosition(opposideEquationIndex).activeCount) {
				AssertLt(
					0,
					GetEquationPosition(opposideEquationIndex)
						.positions.size());
				LogBrokersState(equationIndex, b1, b2);
				TurnPositions(
					opposideEquationIndex,
					equationIndex,
					timeMeasurement);
			} else {
				// Opening positions for this equitation:
				OnFirstEquation(
					equationIndex,
					opposideEquationIndex,
					b1,
					b2,
					timeMeasurement);
			}

			return true;

		}

		void OnFirstEquation(
					size_t equationIndex,
					size_t opposideEquationIndex,
					const Broker &b1,
					const Broker &b2,
					TimeMeasurement::Milestones &timeMeasurement) {
			AssertNe(equationIndex, opposideEquationIndex);
			AssertEq(BROKERS_COUNT, GetContext().GetTradeSystemsCount());
			StartPositionsOpening(
				equationIndex,
				opposideEquationIndex,
				b1,
				b2,
				false,
				timeMeasurement);
		}

		void TurnPositions(
					size_t fromEquationIndex,
					size_t toEquationIndex,
					TimeMeasurement::Milestones &timeMeasurement) {

			timeMeasurement.Measure(
				TimeMeasurement::SM_STRATEGY_DECISION_START);
			
			auto &fromPositions = GetEquationPosition(fromEquationIndex);
			AssertEq(PAIRS_COUNT, fromPositions.activeCount);
			AssertEq(PAIRS_COUNT, fromPositions.positions.size());
			AssertEq(0, fromPositions.waitsForReplyCount);
			
			AssertEq(0, GetEquationPosition(toEquationIndex).activeCount);
			AssertEq(0, GetEquationPosition(toEquationIndex).positions.size());
			AssertEq(
				0,
				GetEquationPosition(toEquationIndex).waitsForReplyCount);
		
			foreach (auto &fromPosition, fromPositions.positions) {
				TurnPosition(
					*fromPosition,
					toEquationIndex,
					timeMeasurement);
			}

			timeMeasurement.Measure(TimeMeasurement::SM_STRATEGY_DECISION_STOP);
			
		}

		
		void TurnPosition(
					EquationPosition &fromPosition,
					size_t toEquationIndex,
					TimeMeasurement::Milestones &timeMeasurement) {

			auto &toPositions = GetEquationPosition(toEquationIndex);

			boost::shared_ptr<EquationPosition> position;

			if (fromPosition.GetType() == Position::TYPE_LONG) {
				position.reset(
					new EquationShortPosition(
						toEquationIndex,
						fromPosition.GetEquationIndex(),
						*this,
						dynamic_cast<EquationLongPosition &>(fromPosition),
						fromPosition.GetPlanedQty(),
						fromPosition.GetSecurity().GetAskPriceScaled(),
						timeMeasurement));
			} else {
				AssertEq(Position::TYPE_SHORT, fromPosition.GetType());
				position.reset(
					new EquationLongPosition(
						toEquationIndex,
						fromPosition.GetEquationIndex(),
						*this,
						dynamic_cast<EquationShortPosition &>(fromPosition),
						fromPosition.GetPlanedQty(),
						fromPosition.GetSecurity().GetBidPriceScaled(),
						timeMeasurement));
			}

			if (!toPositions.activeCount) {
				timeMeasurement.Measure(
					TimeMeasurement::SM_STRATEGY_EXECUTION_START);
			}

			// Sends orders to broker:
			position->OpenAtMarketPrice();
				
			// Binding all positions into one equation:
			toPositions.positions.push_back(position);
			Verify(++toPositions.activeCount <= PAIRS_COUNT);
			Verify(++toPositions.waitsForReplyCount <= PAIRS_COUNT);

			toPositions.lastStartTime = boost::get_system_time();
			toPositions.currentOpportunityNumber
				= GetContext().TakeOpportunityNumber();

			LogClosingDetection(fromEquationIndex);
			LogOpeningDetection(toEquationIndex);

		}

		bool IsInTurnPositionAction(
					const EquationOpenedPositions &firstEquationPositions,
					const EquationOpenedPositions &secondEquationPositions)
				const {

			if (
					firstEquationPositions.waitsForReplyCount
					|| secondEquationPositions.waitsForReplyCount) {
				return true;
			}

			if (
					firstEquationPositions.activeCount
					&& secondEquationPositions.activeCount) {
				return true;
			}

			const auto &check = [](
						const EquationOpenedPositions &positions)
					-> bool {
				if (!positions.activeCount) {
					AssertEq(0, positions.waitsForReplyCount);
					return false;
				}
				AssertGe(PAIRS_COUNT, positions.activeCount);
				if (positions.activeCount < PAIRS_COUNT) {
					return true;
				}
				foreach (const auto &p, positions.positions) {
					if (p->HasActiveOrders()) {
						return true;
					}
				}
				return false;
			};

			return
				check(firstEquationPositions)
				|| check(secondEquationPositions);

		}

	private:

		std::pair<size_t, size_t> m_equations;

	};
	
} } }


////////////////////////////////////////////////////////////////////////////////

TRDK_STRATEGY_FXMB_API boost::shared_ptr<Strategy> CreateFxArb1MultiStrategy(
			Context &context,
			const std::string &tag,
			const IniSectionRef &conf) {
	return boost::shared_ptr<Strategy>(
		new Strategies::FxMb::FxArb1Multi(context, tag, conf));
}

////////////////////////////////////////////////////////////////////////////////
<|MERGE_RESOLUTION|>--- conflicted
+++ resolved
@@ -83,28 +83,17 @@
 
 			if (!position.IsInactive()) {
 
-<<<<<<< HEAD
-				if (!--equationPositions.activeCount) {
-					position.GetTimeMeasurement().Measure(
-						TimeMeasurement::SM_STRATEGY_EXECUTION_REPLY);
-					LogClosingExecuted(position.GetEquationIndex());
-					equationPositions.positions.clear();
-					if (!CheckCancelAndBlockCondition()) {
-						OnOpportunityReturn();
-					}
-				}
-=======
 				if (position.GetActiveQty()) {
 				
 					AssertLt(0, equationPositions.waitsForReplyCount);
 					if (!--equationPositions.waitsForReplyCount) {
 						position.GetTimeMeasurement().Measure(
 							TimeMeasurement::SM_STRATEGY_EXECUTION_REPLY);
+						LogOpeningExecuted(position.GetEquationIndex());
 						OnOpportunityReturn();
 					}
 				
 				} else {
->>>>>>> daca06a3
 
 					position.DeactivatieObservation();
 
@@ -115,8 +104,11 @@
 					if (!--equationPositions.activeCount) {
 						position.GetTimeMeasurement().Measure(
 							TimeMeasurement::SM_STRATEGY_EXECUTION_REPLY);
+						LogClosingExecuted(position.GetEquationIndex());
 						equationPositions.positions.clear();
-						OnOpportunityReturn();
+						if (!CheckCancelAndBlockCondition()) {
+							OnOpportunityReturn();
+						}
 					}
 
 				}
@@ -126,14 +118,9 @@
 				if (position.GetActiveQty()) {
 					position.GetTimeMeasurement().Measure(
 						TimeMeasurement::SM_STRATEGY_EXECUTION_REPLY);
-<<<<<<< HEAD
-					LogOpeningExecuted(position.GetEquationIndex());
-					OnOpportunityReturn();
-=======
 					DelayCancel(position);
 				} else {
 					//...//
->>>>>>> daca06a3
 				}
 			
 			}
@@ -316,12 +303,10 @@
 			AssertEq(PAIRS_COUNT, fromPositions.activeCount);
 			AssertEq(PAIRS_COUNT, fromPositions.positions.size());
 			AssertEq(0, fromPositions.waitsForReplyCount);
-			
-			AssertEq(0, GetEquationPosition(toEquationIndex).activeCount);
-			AssertEq(0, GetEquationPosition(toEquationIndex).positions.size());
-			AssertEq(
-				0,
-				GetEquationPosition(toEquationIndex).waitsForReplyCount);
+			auto &toPositions = GetEquationPosition(toEquationIndex);
+			AssertEq(0, toPositions.activeCount);
+			AssertEq(0, toPositions.positions.size());
+			AssertEq(0, toPositions.waitsForReplyCount);
 		
 			foreach (auto &fromPosition, fromPositions.positions) {
 				TurnPosition(
@@ -331,6 +316,13 @@
 			}
 
 			timeMeasurement.Measure(TimeMeasurement::SM_STRATEGY_DECISION_STOP);
+
+			toPositions.lastStartTime = boost::get_system_time();
+			toPositions.currentOpportunityNumber
+				= GetContext().TakeOpportunityNumber();
+
+			LogClosingDetection(fromEquationIndex);
+			LogOpeningDetection(toEquationIndex);
 			
 		}
 
@@ -380,13 +372,6 @@
 			Verify(++toPositions.activeCount <= PAIRS_COUNT);
 			Verify(++toPositions.waitsForReplyCount <= PAIRS_COUNT);
 
-			toPositions.lastStartTime = boost::get_system_time();
-			toPositions.currentOpportunityNumber
-				= GetContext().TakeOpportunityNumber();
-
-			LogClosingDetection(fromEquationIndex);
-			LogOpeningDetection(toEquationIndex);
-
 		}
 
 		bool IsInTurnPositionAction(
