/**************************************************************************
 *   Created: 2014/09/03 00:37:01
 *    Author: Eugene V. Palchukovsky
 *    E-mail: eugene@palchukovsky.com
 * -------------------------------------------------------------------
 *   Project: Trading Robot Development Kit
 *       URL: http://robotdk.com
 * Copyright: Eugene V. Palchukovsky
 **************************************************************************/

#include "Prec.hpp"
#include "FxArb1.hpp"

using namespace trdk;
using namespace trdk::Lib;

namespace pt = boost::posix_time;

namespace trdk { namespace Strategies { namespace FxMb {
	
	//! Multi-strategy. Each strategy - logic "thread" for equations pair.
	class FxArb1Multi : public FxArb1 {
		
	public:
		
		typedef FxArb1 Base;

	public:

		explicit FxArb1Multi(
					Context &context,
					const std::string &tag,
					const IniSectionRef &conf)
				: Base(context, "FxArb1Multi", tag, conf) {
			
			// Reading equations pair num from settings for this
			// equations thread:
			const auto equationPairNum
				= conf.ReadTypedKey<size_t>("equations_pair");
			GetLog().Info(
				"Using equations pair number: %1%.",
				equationPairNum);
			if (equationPairNum < 1 || equationPairNum > EQUATIONS_COUNT  / 2) {
				throw Exception("Wrong equations pair number");
			}

			// Storing equations indexes for this "thread":
			m_equations.first = equationPairNum - 1;
			AssertGt(EQUATIONS_COUNT, m_equations.first + EQUATIONS_COUNT / 2);
			m_equations.second = m_equations.first + (EQUATIONS_COUNT / 2);
			AssertNe(m_equations.first, m_equations.second);
				
		}
		
		virtual ~FxArb1Multi() {
			//...//
		}

	public:

		virtual void OnPositionUpdate(Position &positionRef) {

			EquationPosition &position
				= dynamic_cast<EquationPosition &>(positionRef);
			if (!position.IsObservationActive()) {
				Assert(!position.IsInactive());
				return;
			}

			Assert(!position.IsCanceled());

<<<<<<< HEAD
		if (position.IsCompleted()) {
			position.DeactivatieObservation();
			AssertLt(0, equationPositions.activeCount);
			AssertEq(0, equationPositions.waitsForReplyCount);
			if (!--equationPositions.activeCount) {
				position.GetTimeMeasurement().Measure(
					TimeMeasurement::SM_STRATEGY_EXECUTION_REPLY);
				LogClosingExecuted(position.GetEquationIndex());
				equationPositions.positions.clear();
				if (!CheckCancelAndBlockCondition()) {
					OnOpportunityReturn();
				}
=======
			if (position.HasActiveOrders()) {
				Assert(!position.IsInactive());
				return;
>>>>>>> edeebd1f
			}

<<<<<<< HEAD
		if (position.IsOpened() && !position.HasActiveCloseOrders()) {
			AssertLt(0, equationPositions.waitsForReplyCount);
			if (!--equationPositions.waitsForReplyCount) {
				position.GetTimeMeasurement().Measure(
					TimeMeasurement::SM_STRATEGY_EXECUTION_REPLY);
				LogOpeningExecuted(position.GetEquationIndex());
=======
			auto &equationPositions
				= GetEquationPosition(position.GetEquationIndex());

			if (position.IsCompleted()) {

				position.DeactivatieObservation();

				AssertLt(0, equationPositions.activeCount);
				AssertEq(0, equationPositions.waitsForReplyCount);
				Assert(!position.IsInactive());

				if (!--equationPositions.activeCount) {
					position.GetTimeMeasurement().Measure(
						TimeMeasurement::SM_STRATEGY_EXECUTION_REPLY);
					equationPositions.positions.clear();
					OnOpportunityReturn();
				}

			} else {

				AssertLt(0, equationPositions.waitsForReplyCount);

				if (position.IsInactive()) {
					position.ResetInactive();
					if (position.GetOpenedQty() == 0) {
						position.DeactivatieObservation();
						position.CancelAtMarketPrice(
							Position::CLOSE_TYPE_OPEN_FAILED);
					} else {
						DelayCancel(position);
					}
				}

				if (!--equationPositions.waitsForReplyCount) {
					position.GetTimeMeasurement().Measure(
						TimeMeasurement::SM_STRATEGY_EXECUTION_REPLY);
					OnOpportunityReturn();
				}

>>>>>>> edeebd1f
			}

		}
	
		virtual void CheckOpportunity(
					TimeMeasurement::Milestones &timeMeasurement) {

			// Level 1 update callback - will be called every time when
			// ask or bid will be changed for any of configured security:

			CheckConf();

			// Getting more human readable format:
			Broker b1 = GetBroker<1>();
			Broker b2 = GetBroker<2>();
			if (!b1 || !b2) {
				// Not all data received yet (from streams)...
				return;
			}

			const auto &firstEquationPositions
				= GetEquationPosition(m_equations.first);
			const auto &secondEquationPositions
				= GetEquationPosition(m_equations.second);

			if (
					IsInTurnPositionAction(
						firstEquationPositions,
						secondEquationPositions)) {
				timeMeasurement.Measure(
					TimeMeasurement::SM_STRATEGY_WITHOUT_DECISION);
				return;
			}

			if (firstEquationPositions.activeCount) {
				AssertEq(0, secondEquationPositions.activeCount);
				AssertEq(0, secondEquationPositions.positions.size());
				// We opened on first equation, we try to close on second one
				CheckEquation(
					m_equations.second,
					m_equations.first,
					b1,
					b2,
					timeMeasurement);
				return;
			}
			AssertEq(0, firstEquationPositions.positions.size());

			if (secondEquationPositions.activeCount) {
				// We opened on second equation, we try to close on first one
				CheckEquation(
					m_equations.first,
					m_equations.second,
					b1,
					b2,
					timeMeasurement);
				return;
			}
			AssertEq(0, secondEquationPositions.positions.size());			

			// We haven't opened yet, we try to open

			// Check first equation...
			CheckEquation(
						m_equations.first,
						m_equations.second,
						b1,
						b2,
						timeMeasurement)
				// ... then second if first not "true":
				||	CheckEquation(
						m_equations.second,
						m_equations.first,
						b1,
						b2,
						timeMeasurement);

		}

	private:

		//! Calls and checks equation by index and open positions if equation
		//! returns "true".
		bool CheckEquation(
					size_t equationIndex,
					size_t opposideEquationIndex,
					Broker &b1,
					Broker &b2,
					TimeMeasurement::Milestones &timeMeasurement) {
			
			AssertNe(equationIndex, opposideEquationIndex);
			AssertEq(0, GetEquationPosition(equationIndex).activeCount);
			AssertEq(0, GetEquationPosition(equationIndex).positions.size());
			
			double equationsResult = .0;
			// Calls equation and exits if it will return "false":
			const auto &equation = GetEquations()[equationIndex];
			b1.equationIndex
				= b2.equationIndex
				= equationIndex;
			if (!equation.first(b1, b2, equationsResult)) {
				timeMeasurement.Measure(
					TimeMeasurement::SM_STRATEGY_WITHOUT_DECISION);
				return false;
			}
			
			if (GetEquationPosition(opposideEquationIndex).activeCount) {
				AssertLt(
					0,
					GetEquationPosition(opposideEquationIndex)
						.positions.size());
				LogBrokersState(equationIndex, b1, b2);
				TurnPositions(
					opposideEquationIndex,
					equationIndex,
					timeMeasurement);
			} else {
				// Opening positions for this equitation:
				OnFirstEquation(
					equationIndex,
					opposideEquationIndex,
					b1,
					b2,
					timeMeasurement);
			}

			return true;

		}

		void OnFirstEquation(
					size_t equationIndex,
					size_t opposideEquationIndex,
					const Broker &b1,
					const Broker &b2,
					TimeMeasurement::Milestones &timeMeasurement) {
			AssertNe(equationIndex, opposideEquationIndex);
			AssertEq(BROKERS_COUNT, GetContext().GetTradeSystemsCount());
			StartPositionsOpening(
				equationIndex,
				opposideEquationIndex,
				b1,
				b2,
				false,
				timeMeasurement);
		}

		void TurnPositions(
					size_t fromEquationIndex,
					size_t toEquationIndex,
					TimeMeasurement::Milestones &timeMeasurement) {

			timeMeasurement.Measure(
				TimeMeasurement::SM_STRATEGY_DECISION_START);
			
			auto &fromPositions = GetEquationPosition(fromEquationIndex);
			AssertEq(PAIRS_COUNT, fromPositions.activeCount);
			AssertEq(PAIRS_COUNT, fromPositions.positions.size());
			AssertEq(0, fromPositions.waitsForReplyCount);
			auto &toPositions = GetEquationPosition(toEquationIndex);
			AssertEq(0, toPositions.activeCount);
			AssertEq(0, toPositions.positions.size());
			AssertEq(0, toPositions.waitsForReplyCount);
		
			foreach (auto &fromPosition, fromPositions.positions) {

				boost::shared_ptr<EquationPosition> position;

				if (fromPosition->GetType() == Position::TYPE_LONG) {
					position.reset(
						new EquationShortPosition(
							toEquationIndex,
							fromEquationIndex,
							*this,
							dynamic_cast<EquationLongPosition &>(*fromPosition),
							fromPosition->GetPlanedQty(),
							fromPosition->GetSecurity().GetAskPriceScaled(),
							timeMeasurement));
				} else {
					AssertEq(Position::TYPE_SHORT, fromPosition->GetType());
					position.reset(
						new EquationLongPosition(
							toEquationIndex,
							fromEquationIndex,
							*this,
							dynamic_cast<EquationShortPosition &>(*fromPosition),
							fromPosition->GetPlanedQty(),
							fromPosition->GetSecurity().GetBidPriceScaled(),
							timeMeasurement));
				}

				if (!toPositions.activeCount) {
					timeMeasurement.Measure(
						TimeMeasurement::SM_STRATEGY_EXECUTION_START);
				}

				// Sends orders to broker:
				position->OpenAtMarketPrice();
				
				// Binding all positions into one equation:
				toPositions.positions.push_back(position);
				Verify(++toPositions.activeCount <= PAIRS_COUNT);
				Verify(++toPositions.waitsForReplyCount <= PAIRS_COUNT);

			}

			timeMeasurement.Measure(TimeMeasurement::SM_STRATEGY_DECISION_STOP);
			
			toPositions.lastStartTime = boost::get_system_time();
			toPositions.currentOpportunityNumber
				= GetContext().TakeOpportunityNumber();

			LogClosingDetection(fromEquationIndex);
			LogOpeningDetection(toEquationIndex);
				
		}

		bool IsInTurnPositionAction(
					const EquationOpenedPositions &firstEquationPositions,
					const EquationOpenedPositions &secondEquationPositions)
				const {

			if (
					firstEquationPositions.waitsForReplyCount
					|| secondEquationPositions.waitsForReplyCount) {
				return true;
			}

			if (
					firstEquationPositions.activeCount
					&& secondEquationPositions.activeCount) {
				return true;
			}

			const auto &check = [](
						const EquationOpenedPositions &positions)
					-> bool {
				if (!positions.activeCount) {
					AssertEq(0, positions.waitsForReplyCount);
					return false;
				}
				AssertGe(PAIRS_COUNT, positions.activeCount);
				if (positions.activeCount < PAIRS_COUNT) {
					return true;
				}
				foreach (const auto &p, positions.positions) {
					if (p->HasActiveOrders()) {
						return true;
					}
				}
				return false;
			};

			return
				check(firstEquationPositions)
				|| check(secondEquationPositions);

		}

	private:

		std::pair<size_t, size_t> m_equations;

	};
	
} } }


////////////////////////////////////////////////////////////////////////////////

TRDK_STRATEGY_FXMB_API boost::shared_ptr<Strategy> CreateFxArb1MultiStrategy(
			Context &context,
			const std::string &tag,
			const IniSectionRef &conf) {
	return boost::shared_ptr<Strategy>(
		new Strategies::FxMb::FxArb1Multi(context, tag, conf));
}

////////////////////////////////////////////////////////////////////////////////
<|MERGE_RESOLUTION|>--- conflicted
+++ resolved
@@ -69,34 +69,11 @@
 
 			Assert(!position.IsCanceled());
 
-<<<<<<< HEAD
-		if (position.IsCompleted()) {
-			position.DeactivatieObservation();
-			AssertLt(0, equationPositions.activeCount);
-			AssertEq(0, equationPositions.waitsForReplyCount);
-			if (!--equationPositions.activeCount) {
-				position.GetTimeMeasurement().Measure(
-					TimeMeasurement::SM_STRATEGY_EXECUTION_REPLY);
-				LogClosingExecuted(position.GetEquationIndex());
-				equationPositions.positions.clear();
-				if (!CheckCancelAndBlockCondition()) {
-					OnOpportunityReturn();
-				}
-=======
 			if (position.HasActiveOrders()) {
 				Assert(!position.IsInactive());
 				return;
->>>>>>> edeebd1f
-			}
-
-<<<<<<< HEAD
-		if (position.IsOpened() && !position.HasActiveCloseOrders()) {
-			AssertLt(0, equationPositions.waitsForReplyCount);
-			if (!--equationPositions.waitsForReplyCount) {
-				position.GetTimeMeasurement().Measure(
-					TimeMeasurement::SM_STRATEGY_EXECUTION_REPLY);
-				LogOpeningExecuted(position.GetEquationIndex());
-=======
+			}
+
 			auto &equationPositions
 				= GetEquationPosition(position.GetEquationIndex());
 
@@ -111,8 +88,11 @@
 				if (!--equationPositions.activeCount) {
 					position.GetTimeMeasurement().Measure(
 						TimeMeasurement::SM_STRATEGY_EXECUTION_REPLY);
+					LogClosingExecuted(position.GetEquationIndex());
 					equationPositions.positions.clear();
-					OnOpportunityReturn();
+					if (!CheckCancelAndBlockCondition()) {
+						OnOpportunityReturn();
+					}
 				}
 
 			} else {
@@ -133,10 +113,10 @@
 				if (!--equationPositions.waitsForReplyCount) {
 					position.GetTimeMeasurement().Measure(
 						TimeMeasurement::SM_STRATEGY_EXECUTION_REPLY);
+					LogOpeningExecuted(position.GetEquationIndex());
 					OnOpportunityReturn();
 				}
 
->>>>>>> edeebd1f
 			}
 
 		}
@@ -351,7 +331,7 @@
 
 			LogClosingDetection(fromEquationIndex);
 			LogOpeningDetection(toEquationIndex);
-				
+
 		}
 
 		bool IsInTurnPositionAction(
