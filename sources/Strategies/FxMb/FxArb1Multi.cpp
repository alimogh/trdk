/**************************************************************************
 *   Created: 2014/09/03 00:37:01
 *    Author: Eugene V. Palchukovsky
 *    E-mail: eugene@palchukovsky.com
 * -------------------------------------------------------------------
 *   Project: Trading Robot Development Kit
 *       URL: http://robotdk.com
 * Copyright: Eugene V. Palchukovsky
 **************************************************************************/

#include "Prec.hpp"
#include "FxArb1.hpp"

using namespace trdk;
using namespace trdk::Lib;

namespace pt = boost::posix_time;

namespace trdk { namespace Strategies { namespace FxMb {
	
	//! Multi-strategy. Each strategy - logic "thread" for equations pair.
	class FxArb1Multi : public FxArb1 {
		
	public:
		
		typedef FxArb1 Base;

	public:

		explicit FxArb1Multi(
					Context &context,
					const std::string &tag,
					const IniSectionRef &conf)
				: Base(context, "FxArb1Multi", tag, conf) {
			
			// Reading equations pair num from settings for this
			// equations thread:
			const auto equationPairNum
				= conf.ReadTypedKey<size_t>("equations_pair");
			GetLog().Info(
				"Using equations pair number: %1%.",
				equationPairNum);
			if (equationPairNum < 1 || equationPairNum > EQUATIONS_COUNT  / 2) {
				throw Exception("Wrong equations pair number");
			}

			// Storing equations indexes for this "thread":
			m_equations.first = equationPairNum - 1;
			AssertGt(EQUATIONS_COUNT, m_equations.first + EQUATIONS_COUNT / 2);
			m_equations.second = m_equations.first + (EQUATIONS_COUNT / 2);
			AssertNe(m_equations.first, m_equations.second);
				
		}
		
		virtual ~FxArb1Multi() {
			//...//
		}

	public:
<<<<<<< HEAD

		virtual void OnPositionUpdate(Position &positionRef) {

			EquationPosition &position
				= dynamic_cast<EquationPosition &>(positionRef);

			if (position.IsError()) {
				Assert(IsBlocked());
				return;
			}

			auto &equationPositions
				= GetEquationPosition(position.GetEquationIndex());

			if (position.IsCanceled()) {
				position.DeactivatieObservation();
				if (!--equationPositions.activeCount) {
					position.GetTimeMeasurement().Measure(
						TimeMeasurement::SM_STRATEGY_EXECUTION_REPLY);
					LogClosingExecuted(position.GetEquationIndex());
					equationPositions.positions.clear();
					CheckCancelAndBlockCondition();
				}
				return;
			}

			if (!position.IsObservationActive()) {
				Assert(!position.IsInactive());
				return;
			}

			Assert(!position.IsCanceled());

			if (position.HasActiveOrders()) {
				return;
			}

			if (!position.IsInactive()) {

				if (position.GetActiveQty()) {
				
					AssertLt(0, equationPositions.waitsForReplyCount);
					if (!--equationPositions.waitsForReplyCount) {
						AssertGe(PAIRS_COUNT, equationPositions.activeCount);
						position.GetTimeMeasurement().Measure(
							TimeMeasurement::SM_STRATEGY_EXECUTION_REPLY);
						if (equationPositions.activeCount >= PAIRS_COUNT) {
							LogOpeningExecuted(position.GetEquationIndex());	
						}
						OnOpportunityReturn();
					}
				
				} else {

					position.DeactivatieObservation();

					AssertLt(0, equationPositions.activeCount);
					AssertEq(0, equationPositions.waitsForReplyCount);
					Assert(!position.IsInactive());

					if (!--equationPositions.activeCount) {
						position.GetTimeMeasurement().Measure(
							TimeMeasurement::SM_STRATEGY_EXECUTION_REPLY);
						LogClosingExecuted(position.GetEquationIndex());
						equationPositions.positions.clear();
						if (!CheckCancelAndBlockCondition()) {
							OnOpportunityReturn();
						}
					}

				}

			} else {

				position.ResetInactive();

				if (position.GetActiveQty()) {
					DelayCancel(position);
				} else {
					AssertLt(0, equationPositions.activeCount);
					AssertLt(0, equationPositions.waitsForReplyCount);
					AssertLt(0, equationPositions.positions.size());
					--equationPositions.waitsForReplyCount;
					if (!--equationPositions.activeCount) {
						AssertEq(0, equationPositions.waitsForReplyCount);
						AssertEq(0, equationPositions.positions.size());
						position.GetTimeMeasurement().Measure(
							TimeMeasurement::SM_STRATEGY_EXECUTION_REPLY);
					} else {
						const auto pos = std::find(
							equationPositions.positions.begin(),
							equationPositions.positions.end(),
							position.shared_from_this());
						Assert(pos != equationPositions.positions.end());
						if (pos != equationPositions.positions.end()) {
							equationPositions.positions.erase(pos);
						}
					}
					position.DeactivatieObservation();
					//!	Just to remove object from system, no orders will be
					//!	sent as GetActiveQty() == 0:
					position.CancelAtMarketPrice(
						Position::CLOSE_TYPE_OPEN_FAILED);
				}
			
			}

		}
=======
>>>>>>> a36caa1f
	
		virtual void CheckOpportunity(
					TimeMeasurement::Milestones &timeMeasurement) {

			// Level 1 update callback - will be called every time when
			// ask or bid will be changed for any of configured security:

			CheckConf();

			// Getting more human readable format:
			Broker b1 = GetBroker<1>();
			Broker b2 = GetBroker<2>();
			if (!b1 || !b2) {
				// Not all data received yet (from streams)...
				return;
			}

			const auto &firstEquationPositions
				= GetEquationPositions(m_equations.first);
			const auto &secondEquationPositions
				= GetEquationPositions(m_equations.second);

			if (
					IsInTurnPositionAction(
						firstEquationPositions,
						secondEquationPositions)) {
				timeMeasurement.Measure(
					TimeMeasurement::SM_STRATEGY_WITHOUT_DECISION);
				return;
			}

			if (firstEquationPositions.activeCount) {
				AssertEq(0, secondEquationPositions.activeCount);
				AssertEq(0, secondEquationPositions.positions.size());
				// We opened on first equation, we try to close on second one
				CheckEquation(
					m_equations.second,
					m_equations.first,
					b1,
					b2,
					timeMeasurement);
				return;
			}
			AssertEq(0, firstEquationPositions.positions.size());

			if (secondEquationPositions.activeCount) {
				// We opened on second equation, we try to close on first one
				CheckEquation(
					m_equations.first,
					m_equations.second,
					b1,
					b2,
					timeMeasurement);
				return;
			}
			AssertEq(0, secondEquationPositions.positions.size());			

			// We haven't opened yet, we try to open

			// Check first equation...
			CheckEquation(
						m_equations.first,
						m_equations.second,
						b1,
						b2,
						timeMeasurement)
				// ... then second if first not "true":
				||	CheckEquation(
						m_equations.second,
						m_equations.first,
						b1,
						b2,
						timeMeasurement);

		}

		virtual void CloseDelayed(
					size_t equationIndex,
					TimeMeasurement::Milestones &timeMeasurement) {
			auto &positions = GetEquationPositions(equationIndex);
			const auto &oppositeEquationIndex
				= GetOppositeEquationIndex(equationIndex);
			AssertEq(
				0,
				GetEquationPositions(oppositeEquationIndex).waitsForReplyCount);
			foreach (auto &position, positions.positions) {
				if (position->IsCompleted()) {
					continue;
				}
				AssertGt(
					PAIRS_COUNT,
					GetEquationPositions(oppositeEquationIndex).activeCount);
				AssertGt(
					PAIRS_COUNT,
					GetEquationPositions(oppositeEquationIndex).waitsForReplyCount);
				AssertGt(
					PAIRS_COUNT,
					GetEquationPositions(oppositeEquationIndex).positions.size());
				TurnPosition(*position, oppositeEquationIndex, timeMeasurement);
			}
		}

		virtual bool OnCanceling() {
			size_t ordersSent = 0;
			for (size_t i = 0; i < EQUATIONS_COUNT; ++i) {
				ordersSent += CancelAllInEquationAtMarketPrice(
					i,
					Position::CLOSE_TYPE_ENGINE_STOP,
					true);
			}
			AssertGe(PAIRS_COUNT, ordersSent);
			return ordersSent == 0;
		}

	private:

		//! Calls and checks equation by index and open positions if equation
		//! returns "true".
		bool CheckEquation(
					size_t equationIndex,
					size_t opposideEquationIndex,
					Broker &b1,
					Broker &b2,
					TimeMeasurement::Milestones &timeMeasurement) {
			
			AssertNe(equationIndex, opposideEquationIndex);
			AssertEq(0, GetEquationPositions(equationIndex).activeCount);
			AssertEq(0, GetEquationPositions(equationIndex).positions.size());
			
			double equationsResult = .0;
			// Calls equation and exits if it will return "false":
			const auto &equation = GetEquations()[equationIndex];
			b1.equationIndex
				= b2.equationIndex
				= equationIndex;
			if (!equation.first(b1, b2, equationsResult)) {
				timeMeasurement.Measure(
					TimeMeasurement::SM_STRATEGY_WITHOUT_DECISION);
				return false;
			}
			
			if (GetEquationPositions(opposideEquationIndex).activeCount) {
				AssertLt(
					0,
					GetEquationPositions(opposideEquationIndex)
						.positions.size());
				LogBrokersState(equationIndex, b1, b2);
				TurnPositions(
					opposideEquationIndex,
					equationIndex,
					timeMeasurement);
			} else {
				// Opening positions for this equitation:
				OnFirstEquation(
					equationIndex,
					opposideEquationIndex,
					b1,
					b2,
					timeMeasurement);
			}

			return true;

		}

		void OnFirstEquation(
					size_t equationIndex,
					size_t opposideEquationIndex,
					const Broker &b1,
					const Broker &b2,
					TimeMeasurement::Milestones &timeMeasurement) {
			AssertNe(equationIndex, opposideEquationIndex);
			AssertEq(BROKERS_COUNT, GetContext().GetTradeSystemsCount());
			StartPositionsOpening(
				equationIndex,
				opposideEquationIndex,
				b1,
				b2,
				timeMeasurement);
		}

		void TurnPositions(
					size_t fromEquationIndex,
					size_t toEquationIndex,
					TimeMeasurement::Milestones &timeMeasurement) {

			timeMeasurement.Measure(
				TimeMeasurement::SM_STRATEGY_DECISION_START);
			
			auto &fromPositions = GetEquationPositions(fromEquationIndex);
			AssertEq(PAIRS_COUNT, fromPositions.activeCount);
			AssertEq(PAIRS_COUNT, fromPositions.positions.size());
			AssertEq(0, fromPositions.waitsForReplyCount);
<<<<<<< HEAD
			auto &toPositions = GetEquationPosition(toEquationIndex);
			AssertEq(0, toPositions.activeCount);
			AssertEq(0, toPositions.positions.size());
			AssertEq(0, toPositions.waitsForReplyCount);
=======
			
			AssertEq(0, GetEquationPositions(toEquationIndex).activeCount);
			AssertEq(0, GetEquationPositions(toEquationIndex).positions.size());
			AssertEq(
				0,
				GetEquationPositions(toEquationIndex).waitsForReplyCount);
>>>>>>> a36caa1f
		
			foreach (auto &fromPosition, fromPositions.positions) {
				TurnPosition(
					*fromPosition,
					toEquationIndex,
					timeMeasurement);
			}

			timeMeasurement.Measure(TimeMeasurement::SM_STRATEGY_DECISION_STOP);

			toPositions.lastStartTime = boost::get_system_time();
			toPositions.currentOpportunityNumber
				= GetContext().TakeOpportunityNumber();

			LogClosingDetection(fromEquationIndex);
			LogOpeningDetection(toEquationIndex);
			
		}

		
		void TurnPosition(
					EquationPosition &fromPosition,
					size_t toEquationIndex,
					TimeMeasurement::Milestones &timeMeasurement) {

			auto &toPositions = GetEquationPositions(toEquationIndex);
			AssertGt(PAIRS_COUNT, toPositions.activeCount);
			AssertGt(PAIRS_COUNT, toPositions.waitsForReplyCount);
			AssertGt(PAIRS_COUNT, toPositions.positions.size());

			boost::shared_ptr<EquationPosition> position;

			if (fromPosition.GetType() == Position::TYPE_LONG) {
				position.reset(
					new EquationShortPosition(
						toEquationIndex,
						fromPosition.GetEquationIndex(),
						*this,
						dynamic_cast<EquationLongPosition &>(fromPosition),
						fromPosition.GetPlanedQty(),
						fromPosition.GetSecurity().GetAskPriceScaled(),
						timeMeasurement));
			} else {
				AssertEq(Position::TYPE_SHORT, fromPosition.GetType());
				position.reset(
					new EquationLongPosition(
						toEquationIndex,
						fromPosition.GetEquationIndex(),
						*this,
						dynamic_cast<EquationShortPosition &>(fromPosition),
						fromPosition.GetPlanedQty(),
						fromPosition.GetSecurity().GetBidPriceScaled(),
						timeMeasurement));
			}

			if (!toPositions.activeCount) {
				timeMeasurement.Measure(
					TimeMeasurement::SM_STRATEGY_EXECUTION_START);
			}

			// Sends orders to broker:
			position->OpenAtMarketPrice();
				
			// Binding all positions into one equation:
			toPositions.positions.push_back(position);
			Verify(++toPositions.activeCount <= PAIRS_COUNT);
			AssertGe(PAIRS_COUNT - 2, toPositions.waitsForReplyCount);
			toPositions.waitsForReplyCount += 2;

		}

		bool IsInTurnPositionAction(
					const EquationOpenedPositions &firstEquationPositions,
					const EquationOpenedPositions &secondEquationPositions)
				const {

			if (
					firstEquationPositions.waitsForReplyCount
					|| secondEquationPositions.waitsForReplyCount) {
				return true;
			}

			if (
					firstEquationPositions.activeCount
					&& secondEquationPositions.activeCount) {
				return true;
			}

			const auto &check = [](
						const EquationOpenedPositions &positions)
					-> bool {
				if (!positions.activeCount) {
					AssertEq(0, positions.waitsForReplyCount);
					return false;
				}
				AssertGe(PAIRS_COUNT, positions.activeCount);
				if (positions.activeCount < PAIRS_COUNT) {
					return true;
				}
				foreach (const auto &p, positions.positions) {
					if (p->HasActiveOrders()) {
						return true;
					}
				}
				return false;
			};

			return
				check(firstEquationPositions)
				|| check(secondEquationPositions);

		}

	private:

		std::pair<size_t, size_t> m_equations;

	};
	
} } }


////////////////////////////////////////////////////////////////////////////////

TRDK_STRATEGY_FXMB_API boost::shared_ptr<Strategy> CreateFxArb1MultiStrategy(
			Context &context,
			const std::string &tag,
			const IniSectionRef &conf) {
	return boost::shared_ptr<Strategy>(
		new Strategies::FxMb::FxArb1Multi(context, tag, conf));
}

////////////////////////////////////////////////////////////////////////////////
<|MERGE_RESOLUTION|>--- conflicted
+++ resolved
@@ -57,117 +57,6 @@
 		}
 
 	public:
-<<<<<<< HEAD
-
-		virtual void OnPositionUpdate(Position &positionRef) {
-
-			EquationPosition &position
-				= dynamic_cast<EquationPosition &>(positionRef);
-
-			if (position.IsError()) {
-				Assert(IsBlocked());
-				return;
-			}
-
-			auto &equationPositions
-				= GetEquationPosition(position.GetEquationIndex());
-
-			if (position.IsCanceled()) {
-				position.DeactivatieObservation();
-				if (!--equationPositions.activeCount) {
-					position.GetTimeMeasurement().Measure(
-						TimeMeasurement::SM_STRATEGY_EXECUTION_REPLY);
-					LogClosingExecuted(position.GetEquationIndex());
-					equationPositions.positions.clear();
-					CheckCancelAndBlockCondition();
-				}
-				return;
-			}
-
-			if (!position.IsObservationActive()) {
-				Assert(!position.IsInactive());
-				return;
-			}
-
-			Assert(!position.IsCanceled());
-
-			if (position.HasActiveOrders()) {
-				return;
-			}
-
-			if (!position.IsInactive()) {
-
-				if (position.GetActiveQty()) {
-				
-					AssertLt(0, equationPositions.waitsForReplyCount);
-					if (!--equationPositions.waitsForReplyCount) {
-						AssertGe(PAIRS_COUNT, equationPositions.activeCount);
-						position.GetTimeMeasurement().Measure(
-							TimeMeasurement::SM_STRATEGY_EXECUTION_REPLY);
-						if (equationPositions.activeCount >= PAIRS_COUNT) {
-							LogOpeningExecuted(position.GetEquationIndex());	
-						}
-						OnOpportunityReturn();
-					}
-				
-				} else {
-
-					position.DeactivatieObservation();
-
-					AssertLt(0, equationPositions.activeCount);
-					AssertEq(0, equationPositions.waitsForReplyCount);
-					Assert(!position.IsInactive());
-
-					if (!--equationPositions.activeCount) {
-						position.GetTimeMeasurement().Measure(
-							TimeMeasurement::SM_STRATEGY_EXECUTION_REPLY);
-						LogClosingExecuted(position.GetEquationIndex());
-						equationPositions.positions.clear();
-						if (!CheckCancelAndBlockCondition()) {
-							OnOpportunityReturn();
-						}
-					}
-
-				}
-
-			} else {
-
-				position.ResetInactive();
-
-				if (position.GetActiveQty()) {
-					DelayCancel(position);
-				} else {
-					AssertLt(0, equationPositions.activeCount);
-					AssertLt(0, equationPositions.waitsForReplyCount);
-					AssertLt(0, equationPositions.positions.size());
-					--equationPositions.waitsForReplyCount;
-					if (!--equationPositions.activeCount) {
-						AssertEq(0, equationPositions.waitsForReplyCount);
-						AssertEq(0, equationPositions.positions.size());
-						position.GetTimeMeasurement().Measure(
-							TimeMeasurement::SM_STRATEGY_EXECUTION_REPLY);
-					} else {
-						const auto pos = std::find(
-							equationPositions.positions.begin(),
-							equationPositions.positions.end(),
-							position.shared_from_this());
-						Assert(pos != equationPositions.positions.end());
-						if (pos != equationPositions.positions.end()) {
-							equationPositions.positions.erase(pos);
-						}
-					}
-					position.DeactivatieObservation();
-					//!	Just to remove object from system, no orders will be
-					//!	sent as GetActiveQty() == 0:
-					position.CancelAtMarketPrice(
-						Position::CLOSE_TYPE_OPEN_FAILED);
-				}
-			
-			}
-
-		}
-=======
->>>>>>> a36caa1f
 	
 		virtual void CheckOpportunity(
 					TimeMeasurement::Milestones &timeMeasurement) {
@@ -273,10 +162,9 @@
 		virtual bool OnCanceling() {
 			size_t ordersSent = 0;
 			for (size_t i = 0; i < EQUATIONS_COUNT; ++i) {
-				ordersSent += CancelAllInEquationAtMarketPrice(
+				ordersSent += CancelEquation(
 					i,
-					Position::CLOSE_TYPE_ENGINE_STOP,
-					true);
+					Position::CLOSE_TYPE_ENGINE_STOP);
 			}
 			AssertGe(PAIRS_COUNT, ordersSent);
 			return ordersSent == 0;
@@ -361,19 +249,12 @@
 			AssertEq(PAIRS_COUNT, fromPositions.activeCount);
 			AssertEq(PAIRS_COUNT, fromPositions.positions.size());
 			AssertEq(0, fromPositions.waitsForReplyCount);
-<<<<<<< HEAD
-			auto &toPositions = GetEquationPosition(toEquationIndex);
+
+			auto &toPositions = GetEquationPositions(toEquationIndex);
+			Lib::UseUnused(toPositions);
 			AssertEq(0, toPositions.activeCount);
 			AssertEq(0, toPositions.positions.size());
 			AssertEq(0, toPositions.waitsForReplyCount);
-=======
-			
-			AssertEq(0, GetEquationPositions(toEquationIndex).activeCount);
-			AssertEq(0, GetEquationPositions(toEquationIndex).positions.size());
-			AssertEq(
-				0,
-				GetEquationPositions(toEquationIndex).waitsForReplyCount);
->>>>>>> a36caa1f
 		
 			foreach (auto &fromPosition, fromPositions.positions) {
 				TurnPosition(
