/**************************************************************************
 *   Created: 2014/09/03 00:37:01
 *    Author: Eugene V. Palchukovsky
 *    E-mail: eugene@palchukovsky.com
 * -------------------------------------------------------------------
 *   Project: Trading Robot Development Kit
 *       URL: http://robotdk.com
 * Copyright: Eugene V. Palchukovsky
 **************************************************************************/

#include "Prec.hpp"
#include "FxArb1.hpp"

using namespace trdk;
using namespace trdk::Lib;

namespace pt = boost::posix_time;

namespace trdk { namespace Strategies { namespace FxMb {
	
	//! Multi-strategy. Each strategy - logic "thread" for equations pair.
	class FxArb1Multi : public FxArb1 {
		
	public:
		
		typedef FxArb1 Base;

	public:

		explicit FxArb1Multi(
					Context &context,
					const std::string &tag,
					const IniSectionRef &conf)
				: Base(context, "FxArb1Multi", tag, conf) {
			
			// Reading equations pair num from settings for this
			// equations thread:
			const auto equationPairNum
				= conf.ReadTypedKey<size_t>("equations_pair");
			GetLog().Info(
				"Using equations pair number: %1%.",
				equationPairNum);
			if (equationPairNum < 1 || equationPairNum > EQUATIONS_COUNT  / 2) {
				throw Exception("Wrong equations pair number");
			}

			// Storing equations indexes for this "thread":
			m_equations.first = equationPairNum - 1;
			AssertGt(EQUATIONS_COUNT, m_equations.first + EQUATIONS_COUNT / 2);
			m_equations.second = m_equations.first + (EQUATIONS_COUNT / 2);
			AssertNe(m_equations.first, m_equations.second);
				
		}
		
		virtual ~FxArb1Multi() {
			//...//
		}

	public:
	
		virtual void CheckOpportunity(
					Broker &b1,
					Broker &b2,
					TimeMeasurement::Milestones &timeMeasurement) {

			// Level 1 update callback - will be called every time when
			// ask or bid will be changed for any of configured security:

			const auto &firstEquationPositions
				= GetEquationPositions(m_equations.first);
			const auto &secondEquationPositions
				= GetEquationPositions(m_equations.second);

			if (
					IsInTurnPositionAction(
						firstEquationPositions,
						secondEquationPositions)) {
				timeMeasurement.Measure(
					TimeMeasurement::SM_STRATEGY_WITHOUT_DECISION);
				return;
			}

			if (firstEquationPositions.activeCount) {
				if (IsInPositionOpenGracePeriod(firstEquationPositions)) {
					return;
				}
				AssertEq(0, secondEquationPositions.activeCount);
				AssertEq(0, secondEquationPositions.positions.size());
				// We opened on first equation, we try to close on second one
				CheckEquation(
					m_equations.second,
					m_equations.first,
					b1,
					b2,
					timeMeasurement);
				return;
			}
			AssertEq(0, firstEquationPositions.positions.size());

			if (secondEquationPositions.activeCount) {
				if (IsInPositionOpenGracePeriod(secondEquationPositions)) {
					return;
				}
				// We opened on second equation, we try to close on first one
				CheckEquation(
					m_equations.first,
					m_equations.second,
					b1,
					b2,
					timeMeasurement);
				return;
			}
			AssertEq(0, secondEquationPositions.positions.size());			

			// We haven't opened yet, we try to open

			// Check first equation...
			CheckEquation(
						m_equations.first,
						m_equations.second,
						b1,
						b2,
						timeMeasurement)
				// ... then second if first not "true":
				||	CheckEquation(
						m_equations.second,
						m_equations.first,
						b1,
						b2,
						timeMeasurement);

		}

		virtual void CloseDelayed(
					size_t equationIndex,
					TimeMeasurement::Milestones &timeMeasurement) {
			auto &positions = GetEquationPositions(equationIndex);
			const auto &oppositeEquationIndex
				= GetOppositeEquationIndex(equationIndex);
			AssertEq(
				0,
				GetEquationPositions(oppositeEquationIndex).waitsForReplyCount);
			foreach (auto &position, positions.positions) {
				if (position->IsCompleted()) {
					continue;
				}
				AssertGt(
					PAIRS_COUNT,
					GetEquationPositions(oppositeEquationIndex).activeCount);
				AssertGt(
					PAIRS_COUNT,
					GetEquationPositions(oppositeEquationIndex).waitsForReplyCount);
				AssertGt(
					PAIRS_COUNT,
					GetEquationPositions(oppositeEquationIndex).positions.size());
				TurnPosition(
					*position,
					positions,
					oppositeEquationIndex,
					timeMeasurement);
			}
		}

		virtual bool OnCanceling() {
			size_t ordersSent = 0;
			for (size_t i = 0; i < EQUATIONS_COUNT; ++i) {
				ordersSent += CancelEquation(
					i,
					Position::CLOSE_TYPE_ENGINE_STOP);
			}
			AssertGe(PAIRS_COUNT, ordersSent);
			return ordersSent == 0;
		}

	private:

		//! Calls and checks equation by index and open positions if equation
		//! returns "true".
		bool CheckEquation(
					size_t equationIndex,
					size_t opposideEquationIndex,
					Broker &b1,
					Broker &b2,
					TimeMeasurement::Milestones &timeMeasurement) {
			
			AssertNe(equationIndex, opposideEquationIndex);
			AssertEq(0, GetEquationPositions(equationIndex).activeCount);
			AssertEq(0, GetEquationPositions(equationIndex).positions.size());
			
			double equationsResult = .0;
			// Calls equation and exits if it will return "false":
			const auto &equation = GetEquations()[equationIndex];
			b1.equationIndex
				= b2.equationIndex
				= equationIndex;
			if (!equation.first(b1, b2, equationsResult)) {
				timeMeasurement.Measure(
					TimeMeasurement::SM_STRATEGY_WITHOUT_DECISION);
				return false;
			}
			
			if (GetEquationPositions(opposideEquationIndex).activeCount) {
				AssertLt(
					0,
					GetEquationPositions(opposideEquationIndex)
						.positions.size());
				LogBrokersState(equationIndex, b1, b2);
				TurnPositions(
					opposideEquationIndex,
					equationIndex,
					timeMeasurement);
			} else {
				// Opening positions for this equitation:
				OnFirstEquation(
					equationIndex,
					opposideEquationIndex,
					b1,
					b2,
					timeMeasurement);
			}

			return true;

		}

		void OnFirstEquation(
					size_t equationIndex,
					size_t opposideEquationIndex,
					const Broker &b1,
					const Broker &b2,
					TimeMeasurement::Milestones &timeMeasurement) {
			AssertNe(equationIndex, opposideEquationIndex);
			AssertEq(BROKERS_COUNT, GetContext().GetTradeSystemsCount());
			StartPositionsOpening(
				equationIndex,
				opposideEquationIndex,
				b1,
				b2,
				timeMeasurement);
		}

		void TurnPositions(
					size_t fromEquationIndex,
					size_t toEquationIndex,
					TimeMeasurement::Milestones &timeMeasurement) {

			timeMeasurement.Measure(
				TimeMeasurement::SM_STRATEGY_DECISION_START);
			
			auto &fromPositions = GetEquationPositions(fromEquationIndex);
			AssertEq(PAIRS_COUNT, fromPositions.activeCount);
			AssertEq(PAIRS_COUNT, fromPositions.positions.size());
			AssertEq(0, fromPositions.waitsForReplyCount);

			auto &toPositions = GetEquationPositions(toEquationIndex);
			Lib::UseUnused(toPositions);
			AssertEq(0, toPositions.activeCount);
			AssertEq(0, toPositions.positions.size());
			AssertEq(0, toPositions.waitsForReplyCount);
		
			foreach (auto &fromPosition, fromPositions.positions) {
				TurnPosition(
					*fromPosition,
					fromPositions,
					toEquationIndex,
					timeMeasurement);
			}

			timeMeasurement.Measure(TimeMeasurement::SM_STRATEGY_DECISION_STOP);

<<<<<<< HEAD
			toPositions.lastStartTime = boost::get_system_time();
			toPositions.currentOpportunityNumber
				= GetContext().TakeOpportunityNumber();

			LogClosingDetection(fromEquationIndex);
			LogOpeningDetection(toEquationIndex);
=======
			toPositions.lastOpenTime = boost::get_system_time();
>>>>>>> 2c216f6c
			
		}

		
		void TurnPosition(
					EquationPosition &fromPosition,
					EquationOpenedPositions &fromPositions,
					size_t toEquationIndex,
					TimeMeasurement::Milestones &timeMeasurement) {

			auto &toPositions = GetEquationPositions(toEquationIndex);
			AssertGt(PAIRS_COUNT, toPositions.activeCount);
			AssertGt(PAIRS_COUNT, toPositions.waitsForReplyCount);
			AssertGt(PAIRS_COUNT, toPositions.positions.size());

			boost::shared_ptr<EquationPosition> position;

			if (fromPosition.GetType() == Position::TYPE_LONG) {
				position.reset(
					new EquationShortPosition(
						toEquationIndex,
						fromPosition.GetEquationIndex(),
						*this,
						dynamic_cast<EquationLongPosition &>(fromPosition),
						fromPosition.GetPlanedQty(),
						fromPosition.GetSecurity().GetAskPriceScaled(),
						timeMeasurement));
			} else {
				AssertEq(Position::TYPE_SHORT, fromPosition.GetType());
				position.reset(
					new EquationLongPosition(
						toEquationIndex,
						fromPosition.GetEquationIndex(),
						*this,
						dynamic_cast<EquationShortPosition &>(fromPosition),
						fromPosition.GetPlanedQty(),
						fromPosition.GetSecurity().GetBidPriceScaled(),
						timeMeasurement));
			}

			if (!toPositions.activeCount) {
				timeMeasurement.Measure(
					TimeMeasurement::SM_STRATEGY_EXECUTION_START);
			}

			// Sends orders to broker:
			position->OpenAtMarketPrice();
				
			// Binding all positions into one equation:
			toPositions.positions.push_back(position);
			
			AssertGe(PAIRS_COUNT, toPositions.activeCount);
			++toPositions.activeCount;
			AssertGe(PAIRS_COUNT, fromPositions.waitsForReplyCount);
			++fromPositions.waitsForReplyCount;
			AssertGe(PAIRS_COUNT, toPositions.waitsForReplyCount);
			++toPositions.waitsForReplyCount;

		}

		bool IsInTurnPositionAction(
					const EquationOpenedPositions &firstEquationPositions,
					const EquationOpenedPositions &secondEquationPositions)
				const {

			if (
					firstEquationPositions.waitsForReplyCount
					|| secondEquationPositions.waitsForReplyCount) {
				return true;
			}

			if (
					firstEquationPositions.activeCount
					&& secondEquationPositions.activeCount) {
				return true;
			}

			const auto &check = [](
						const EquationOpenedPositions &positions)
					-> bool {
				if (!positions.activeCount) {
					AssertEq(0, positions.waitsForReplyCount);
					return false;
				}
				AssertGe(PAIRS_COUNT, positions.activeCount);
				if (positions.activeCount < PAIRS_COUNT) {
					return true;
				}
				foreach (const auto &p, positions.positions) {
					if (p->HasActiveOrders()) {
						return true;
					}
				}
				return false;
			};

			return
				check(firstEquationPositions)
				|| check(secondEquationPositions);

		}

	private:

		std::pair<size_t, size_t> m_equations;

	};
	
} } }


////////////////////////////////////////////////////////////////////////////////

TRDK_STRATEGY_FXMB_API boost::shared_ptr<Strategy> CreateFxArb1MultiStrategy(
			Context &context,
			const std::string &tag,
			const IniSectionRef &conf) {
	return boost::shared_ptr<Strategy>(
		new Strategies::FxMb::FxArb1Multi(context, tag, conf));
}

////////////////////////////////////////////////////////////////////////////////
<|MERGE_RESOLUTION|>--- conflicted
+++ resolved
@@ -268,16 +268,12 @@
 
 			timeMeasurement.Measure(TimeMeasurement::SM_STRATEGY_DECISION_STOP);
 
-<<<<<<< HEAD
-			toPositions.lastStartTime = boost::get_system_time();
+			toPositions.lastOpenTime = boost::get_system_time();
 			toPositions.currentOpportunityNumber
 				= GetContext().TakeOpportunityNumber();
 
 			LogClosingDetection(fromEquationIndex);
 			LogOpeningDetection(toEquationIndex);
-=======
-			toPositions.lastOpenTime = boost::get_system_time();
->>>>>>> 2c216f6c
 			
 		}
 
