--- conflicted
+++ resolved
@@ -166,7 +166,6 @@
 					positions,
 					oppositeEquationIndex,
 					timeMeasurement);
-<<<<<<< HEAD
 			}
 		}
 
@@ -176,8 +175,6 @@
 				ordersSent += CancelEquation(
 					i,
 					Position::CLOSE_TYPE_ENGINE_STOP);
-=======
->>>>>>> d0bbc1e2
 			}
 			AssertGe(PAIRS_COUNT, ordersSent);
 			return ordersSent == 0;
@@ -280,14 +277,11 @@
 			timeMeasurement.Measure(TimeMeasurement::SM_STRATEGY_DECISION_STOP);
 
 			toPositions.lastStartTime = boost::get_system_time();
-<<<<<<< HEAD
 			toPositions.currentOpportunityNumber
 				= GetContext().TakeOpportunityNumber();
 
 			LogClosingDetection(fromEquationIndex);
 			LogOpeningDetection(toEquationIndex);
-=======
->>>>>>> d0bbc1e2
 			
 		}
 
