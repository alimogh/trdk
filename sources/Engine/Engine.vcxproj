--- conflicted
+++ resolved
@@ -248,21 +248,9 @@
     <ProjectReference Include="..\Core\Core.vcxproj">
       <Project>{48ce7676-dcb3-41f2-bed9-313d6ff57a97}</Project>
     </ProjectReference>
-<<<<<<< HEAD
-=======
-    <ProjectReference Include="..\Interaction\Csv\Csv.vcxproj">
-      <Project>{2e95108d-1af3-4aae-909e-f380c264d4a4}</Project>
-    </ProjectReference>
-    <ProjectReference Include="..\Interaction\Fake\Fake.vcxproj">
-      <Project>{3e0187e3-f6e3-48e3-a0e4-1e454b0e7f40}</Project>
-    </ProjectReference>
-    <ProjectReference Include="..\Interaction\InteractiveBrokers\InteractiveBrokers.vcxproj">
-      <Project>{befe87ae-1376-4c4c-87d5-73e782990306}</Project>
-    </ProjectReference>
     <ProjectReference Include="..\Interaction\LogReply\LogReply.vcxproj">
       <Project>{d2247a79-0ecc-4344-84c2-c13999567b64}</Project>
     </ProjectReference>
->>>>>>> a414731b
     <ProjectReference Include="..\Interaction\OnixsFixConnector\OnixsFixConnector.vcxproj">
       <Project>{c86383e0-0a73-41e0-8263-9e05b608ce55}</Project>
     </ProjectReference>
