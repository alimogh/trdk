﻿<?xml version="1.0" encoding="utf-8"?>
<Project DefaultTargets="Build" ToolsVersion="4.0" xmlns="http://schemas.microsoft.com/developer/msbuild/2003">
  <ItemGroup Label="ProjectConfigurations">
    <ProjectConfiguration Include="Debug DLL|Win32">
      <Configuration>Debug DLL</Configuration>
      <Platform>Win32</Platform>
    </ProjectConfiguration>
    <ProjectConfiguration Include="Debug DLL|x64">
      <Configuration>Debug DLL</Configuration>
      <Platform>x64</Platform>
    </ProjectConfiguration>
    <ProjectConfiguration Include="Debug Standalone|Win32">
      <Configuration>Debug Standalone</Configuration>
      <Platform>Win32</Platform>
    </ProjectConfiguration>
    <ProjectConfiguration Include="Debug Standalone|x64">
      <Configuration>Debug Standalone</Configuration>
      <Platform>x64</Platform>
    </ProjectConfiguration>
    <ProjectConfiguration Include="Release DLL|Win32">
      <Configuration>Release DLL</Configuration>
      <Platform>Win32</Platform>
    </ProjectConfiguration>
    <ProjectConfiguration Include="Release DLL|x64">
      <Configuration>Release DLL</Configuration>
      <Platform>x64</Platform>
    </ProjectConfiguration>
    <ProjectConfiguration Include="Release Standalone|Win32">
      <Configuration>Release Standalone</Configuration>
      <Platform>Win32</Platform>
    </ProjectConfiguration>
    <ProjectConfiguration Include="Release Standalone|x64">
      <Configuration>Release Standalone</Configuration>
      <Platform>x64</Platform>
    </ProjectConfiguration>
    <ProjectConfiguration Include="Test DLL|Win32">
      <Configuration>Test DLL</Configuration>
      <Platform>Win32</Platform>
    </ProjectConfiguration>
    <ProjectConfiguration Include="Test DLL|x64">
      <Configuration>Test DLL</Configuration>
      <Platform>x64</Platform>
    </ProjectConfiguration>
    <ProjectConfiguration Include="Test Standalone|Win32">
      <Configuration>Test Standalone</Configuration>
      <Platform>Win32</Platform>
    </ProjectConfiguration>
    <ProjectConfiguration Include="Test Standalone|x64">
      <Configuration>Test Standalone</Configuration>
      <Platform>x64</Platform>
    </ProjectConfiguration>
  </ItemGroup>
  <PropertyGroup Label="Globals">
    <ProjectGuid>{015FB121-6122-4A00-BFBB-545E9E73ABEE}</ProjectGuid>
    <RootNamespace>Engine</RootNamespace>
  </PropertyGroup>
  <Import Project="$(VCTargetsPath)\Microsoft.Cpp.Default.props" />
  <PropertyGroup Condition="'$(Configuration)|$(Platform)'=='Debug Standalone|Win32'" Label="Configuration">
    <ConfigurationType>DynamicLibrary</ConfigurationType>
    <UseDebugLibraries>true</UseDebugLibraries>
    <PlatformToolset>v110</PlatformToolset>
  </PropertyGroup>
  <PropertyGroup Condition="'$(Configuration)|$(Platform)'=='Debug Standalone|x64'" Label="Configuration">
    <ConfigurationType>DynamicLibrary</ConfigurationType>
    <UseDebugLibraries>true</UseDebugLibraries>
    <PlatformToolset>v110</PlatformToolset>
  </PropertyGroup>
  <PropertyGroup Condition="'$(Configuration)|$(Platform)'=='Debug DLL|Win32'" Label="Configuration">
    <ConfigurationType>StaticLibrary</ConfigurationType>
    <UseDebugLibraries>true</UseDebugLibraries>
    <PlatformToolset>v110</PlatformToolset>
  </PropertyGroup>
  <PropertyGroup Condition="'$(Configuration)|$(Platform)'=='Debug DLL|x64'" Label="Configuration">
    <ConfigurationType>StaticLibrary</ConfigurationType>
    <UseDebugLibraries>true</UseDebugLibraries>
    <PlatformToolset>v110</PlatformToolset>
  </PropertyGroup>
  <PropertyGroup Condition="'$(Configuration)|$(Platform)'=='Release Standalone|Win32'" Label="Configuration">
    <ConfigurationType>DynamicLibrary</ConfigurationType>
    <UseDebugLibraries>false</UseDebugLibraries>
    <WholeProgramOptimization>true</WholeProgramOptimization>
    <PlatformToolset>v110</PlatformToolset>
  </PropertyGroup>
  <PropertyGroup Condition="'$(Configuration)|$(Platform)'=='Release Standalone|x64'" Label="Configuration">
    <ConfigurationType>DynamicLibrary</ConfigurationType>
    <UseDebugLibraries>false</UseDebugLibraries>
    <WholeProgramOptimization>true</WholeProgramOptimization>
    <PlatformToolset>v110</PlatformToolset>
  </PropertyGroup>
  <PropertyGroup Condition="'$(Configuration)|$(Platform)'=='Release DLL|Win32'" Label="Configuration">
    <ConfigurationType>StaticLibrary</ConfigurationType>
    <UseDebugLibraries>false</UseDebugLibraries>
    <WholeProgramOptimization>true</WholeProgramOptimization>
    <PlatformToolset>v110</PlatformToolset>
  </PropertyGroup>
  <PropertyGroup Condition="'$(Configuration)|$(Platform)'=='Release DLL|x64'" Label="Configuration">
    <ConfigurationType>StaticLibrary</ConfigurationType>
    <UseDebugLibraries>false</UseDebugLibraries>
    <WholeProgramOptimization>true</WholeProgramOptimization>
    <PlatformToolset>v110</PlatformToolset>
  </PropertyGroup>
  <PropertyGroup Condition="'$(Configuration)|$(Platform)'=='Test Standalone|Win32'" Label="Configuration">
    <ConfigurationType>DynamicLibrary</ConfigurationType>
    <UseDebugLibraries>false</UseDebugLibraries>
    <WholeProgramOptimization>true</WholeProgramOptimization>
    <PlatformToolset>v110</PlatformToolset>
  </PropertyGroup>
  <PropertyGroup Condition="'$(Configuration)|$(Platform)'=='Test Standalone|x64'" Label="Configuration">
    <ConfigurationType>DynamicLibrary</ConfigurationType>
    <UseDebugLibraries>false</UseDebugLibraries>
    <WholeProgramOptimization>true</WholeProgramOptimization>
    <PlatformToolset>v110</PlatformToolset>
  </PropertyGroup>
  <PropertyGroup Condition="'$(Configuration)|$(Platform)'=='Test DLL|Win32'" Label="Configuration">
    <ConfigurationType>StaticLibrary</ConfigurationType>
    <UseDebugLibraries>false</UseDebugLibraries>
    <WholeProgramOptimization>true</WholeProgramOptimization>
    <PlatformToolset>v110</PlatformToolset>
  </PropertyGroup>
  <PropertyGroup Condition="'$(Configuration)|$(Platform)'=='Test DLL|x64'" Label="Configuration">
    <ConfigurationType>StaticLibrary</ConfigurationType>
    <UseDebugLibraries>false</UseDebugLibraries>
    <WholeProgramOptimization>true</WholeProgramOptimization>
    <PlatformToolset>v110</PlatformToolset>
  </PropertyGroup>
  <Import Project="$(VCTargetsPath)\Microsoft.Cpp.props" />
  <ImportGroup Label="ExtensionSettings">
  </ImportGroup>
  <ImportGroup Label="PropertySheets" Condition="'$(Configuration)|$(Platform)'=='Debug Standalone|Win32'">
    <Import Project="$(UserRootDir)\Microsoft.Cpp.$(Platform).user.props" Condition="exists('$(UserRootDir)\Microsoft.Cpp.$(Platform).user.props')" Label="LocalAppDataPlatform" />
    <Import Project="..\Default.props" />
    <Import Project="..\x86.props" />
    <Import Project="..\Distribution Standalone.props" />
    <Import Project="Enigne.props" />
    <Import Project="..\Distribution Standalone Debug.props" />
    <Import Project="..\Configuration Debug.props" />
  </ImportGroup>
  <ImportGroup Condition="'$(Configuration)|$(Platform)'=='Debug Standalone|x64'" Label="PropertySheets">
    <Import Project="$(UserRootDir)\Microsoft.Cpp.$(Platform).user.props" Condition="exists('$(UserRootDir)\Microsoft.Cpp.$(Platform).user.props')" Label="LocalAppDataPlatform" />
    <Import Project="..\Default.props" />
    <Import Project="..\x64.props" />
    <Import Project="..\Distribution Standalone.props" />
    <Import Project="Enigne.props" />
    <Import Project="..\Distribution Standalone Debug.props" />
    <Import Project="..\Configuration Debug.props" />
  </ImportGroup>
  <ImportGroup Condition="'$(Configuration)|$(Platform)'=='Debug DLL|Win32'" Label="PropertySheets">
    <Import Project="$(UserRootDir)\Microsoft.Cpp.$(Platform).user.props" Condition="exists('$(UserRootDir)\Microsoft.Cpp.$(Platform).user.props')" Label="LocalAppDataPlatform" />
    <Import Project="..\Default.props" />
    <Import Project="..\x86.props" />
    <Import Project="..\Distribution Dll.props" />
    <Import Project="..\Static lib.props" />
    <Import Project="Enigne.props" />
    <Import Project="..\Distribution Dll Debug.props" />
    <Import Project="..\Configuration Debug.props" />
  </ImportGroup>
  <ImportGroup Condition="'$(Configuration)|$(Platform)'=='Debug DLL|x64'" Label="PropertySheets">
    <Import Project="$(UserRootDir)\Microsoft.Cpp.$(Platform).user.props" Condition="exists('$(UserRootDir)\Microsoft.Cpp.$(Platform).user.props')" Label="LocalAppDataPlatform" />
    <Import Project="..\Default.props" />
    <Import Project="..\x64.props" />
    <Import Project="..\Distribution Dll.props" />
    <Import Project="..\Static lib.props" />
    <Import Project="Enigne.props" />
    <Import Project="..\Distribution Dll Debug.props" />
    <Import Project="..\Configuration Debug.props" />
  </ImportGroup>
  <ImportGroup Label="PropertySheets" Condition="'$(Configuration)|$(Platform)'=='Release Standalone|Win32'">
    <Import Project="$(UserRootDir)\Microsoft.Cpp.$(Platform).user.props" Condition="exists('$(UserRootDir)\Microsoft.Cpp.$(Platform).user.props')" Label="LocalAppDataPlatform" />
    <Import Project="..\Default.props" />
    <Import Project="..\x86.props" />
    <Import Project="..\Distribution Standalone.props" />
    <Import Project="Enigne.props" />
    <Import Project="..\Distribution Standalone Release.props" />
    <Import Project="..\Configuration Release.props" />
  </ImportGroup>
  <ImportGroup Condition="'$(Configuration)|$(Platform)'=='Release Standalone|x64'" Label="PropertySheets">
    <Import Project="$(UserRootDir)\Microsoft.Cpp.$(Platform).user.props" Condition="exists('$(UserRootDir)\Microsoft.Cpp.$(Platform).user.props')" Label="LocalAppDataPlatform" />
    <Import Project="..\Default.props" />
    <Import Project="..\x64.props" />
    <Import Project="..\Distribution Standalone.props" />
    <Import Project="Enigne.props" />
    <Import Project="..\Distribution Standalone Release.props" />
    <Import Project="..\Configuration Release.props" />
  </ImportGroup>
  <ImportGroup Condition="'$(Configuration)|$(Platform)'=='Release DLL|Win32'" Label="PropertySheets">
    <Import Project="$(UserRootDir)\Microsoft.Cpp.$(Platform).user.props" Condition="exists('$(UserRootDir)\Microsoft.Cpp.$(Platform).user.props')" Label="LocalAppDataPlatform" />
    <Import Project="..\Default.props" />
    <Import Project="..\x86.props" />
    <Import Project="..\Distribution Dll.props" />
    <Import Project="..\Static lib.props" />
    <Import Project="Enigne.props" />
    <Import Project="..\Distribution Dll Release.props" />
    <Import Project="..\Configuration Release.props" />
  </ImportGroup>
  <ImportGroup Condition="'$(Configuration)|$(Platform)'=='Release DLL|x64'" Label="PropertySheets">
    <Import Project="$(UserRootDir)\Microsoft.Cpp.$(Platform).user.props" Condition="exists('$(UserRootDir)\Microsoft.Cpp.$(Platform).user.props')" Label="LocalAppDataPlatform" />
    <Import Project="..\Default.props" />
    <Import Project="..\x64.props" />
    <Import Project="..\Distribution Dll.props" />
    <Import Project="..\Static lib.props" />
    <Import Project="Enigne.props" />
    <Import Project="..\Distribution Dll Release.props" />
    <Import Project="..\Configuration Release.props" />
  </ImportGroup>
  <ImportGroup Condition="'$(Configuration)|$(Platform)'=='Test Standalone|Win32'" Label="PropertySheets">
    <Import Project="$(UserRootDir)\Microsoft.Cpp.$(Platform).user.props" Condition="exists('$(UserRootDir)\Microsoft.Cpp.$(Platform).user.props')" Label="LocalAppDataPlatform" />
    <Import Project="..\Default.props" />
    <Import Project="..\x86.props" />
    <Import Project="..\Distribution Standalone.props" />
    <Import Project="Enigne.props" />
    <Import Project="..\Distribution Standalone Test.props" />
    <Import Project="..\Configuration Test.props" />
  </ImportGroup>
  <ImportGroup Condition="'$(Configuration)|$(Platform)'=='Test Standalone|x64'" Label="PropertySheets">
    <Import Project="$(UserRootDir)\Microsoft.Cpp.$(Platform).user.props" Condition="exists('$(UserRootDir)\Microsoft.Cpp.$(Platform).user.props')" Label="LocalAppDataPlatform" />
    <Import Project="..\Default.props" />
    <Import Project="..\x64.props" />
    <Import Project="..\Distribution Standalone.props" />
    <Import Project="Enigne.props" />
    <Import Project="..\Distribution Standalone Test.props" />
    <Import Project="..\Configuration Test.props" />
  </ImportGroup>
  <ImportGroup Condition="'$(Configuration)|$(Platform)'=='Test DLL|Win32'" Label="PropertySheets">
    <Import Project="$(UserRootDir)\Microsoft.Cpp.$(Platform).user.props" Condition="exists('$(UserRootDir)\Microsoft.Cpp.$(Platform).user.props')" Label="LocalAppDataPlatform" />
    <Import Project="..\Default.props" />
    <Import Project="..\x86.props" />
    <Import Project="..\Distribution Dll.props" />
    <Import Project="..\Static lib.props" />
    <Import Project="Enigne.props" />
    <Import Project="..\Distribution Dll Test.props" />
    <Import Project="..\Configuration Test.props" />
  </ImportGroup>
  <ImportGroup Condition="'$(Configuration)|$(Platform)'=='Test DLL|x64'" Label="PropertySheets">
    <Import Project="$(UserRootDir)\Microsoft.Cpp.$(Platform).user.props" Condition="exists('$(UserRootDir)\Microsoft.Cpp.$(Platform).user.props')" Label="LocalAppDataPlatform" />
    <Import Project="..\Default.props" />
    <Import Project="..\x64.props" />
    <Import Project="..\Distribution Dll.props" />
    <Import Project="..\Static lib.props" />
    <Import Project="Enigne.props" />
    <Import Project="..\Distribution Dll Test.props" />
    <Import Project="..\Configuration Test.props" />
  </ImportGroup>
  <PropertyGroup Label="UserMacros" />
  <ItemGroup>
    <ProjectReference Include="..\Common\Common.vcxproj">
      <Project>{a2c9bf31-4aad-4ad2-b975-2695e30c055b}</Project>
    </ProjectReference>
    <ProjectReference Include="..\Core\Core.vcxproj">
      <Project>{48ce7676-dcb3-41f2-bed9-313d6ff57a97}</Project>
    </ProjectReference>
<<<<<<< HEAD
=======
    <ProjectReference Include="..\Interaction\Csv\Csv.vcxproj">
      <Project>{2e95108d-1af3-4aae-909e-f380c264d4a4}</Project>
    </ProjectReference>
    <ProjectReference Include="..\Interaction\Fake\Fake.vcxproj">
      <Project>{3e0187e3-f6e3-48e3-a0e4-1e454b0e7f40}</Project>
    </ProjectReference>
    <ProjectReference Include="..\Interaction\InteractiveBrokers\InteractiveBrokers.vcxproj">
      <Project>{befe87ae-1376-4c4c-87d5-73e782990306}</Project>
    </ProjectReference>
    <ProjectReference Include="..\Interaction\OnixsFixConnector\OnixsFixConnector.vcxproj">
      <Project>{c86383e0-0a73-41e0-8263-9e05b608ce55}</Project>
    </ProjectReference>
    <ProjectReference Include="..\Interaction\OnixsHotspot\OnixsHotspot.vcxproj">
      <Project>{029437f9-f5aa-42c1-bba0-8b12375e9148}</Project>
    </ProjectReference>
    <ProjectReference Include="..\Services\Services.vcxproj">
      <Project>{4f025d92-8f15-4a05-97b6-ca680cb090d9}</Project>
    </ProjectReference>
    <ProjectReference Include="..\Strategies\FxMb\FxMb.vcxproj">
      <Project>{741ec258-dbd7-4f89-a176-1a9c036216f8}</Project>
    </ProjectReference>
    <ProjectReference Include="..\Strategies\Test\Test.vcxproj">
      <Project>{9ef13741-7c1b-4a58-b79c-3800b42847e7}</Project>
    </ProjectReference>
>>>>>>> 3498de5c
    <ProjectReference Include="..\Version\Version.vcxproj">
      <Project>{6884dfb9-d84c-4f37-853f-79565671a1e3}</Project>
    </ProjectReference>
  </ItemGroup>
  <ItemGroup>
    <ClCompile Include="Context.cpp" />
    <ClCompile Include="ContextBootstrap.cpp" />
    <ClCompile Include="SubscriptionsManager.cpp" />
    <ClCompile Include="Ini.cpp" />
    <ClCompile Include="Dispatcher.cpp" />
    <ClCompile Include="Prec.cpp">
      <PrecompiledHeader Condition="'$(Configuration)|$(Platform)'=='Debug Standalone|Win32'">Create</PrecompiledHeader>
      <PrecompiledHeader Condition="'$(Configuration)|$(Platform)'=='Debug Standalone|x64'">Create</PrecompiledHeader>
      <PrecompiledHeader Condition="'$(Configuration)|$(Platform)'=='Debug DLL|Win32'">Create</PrecompiledHeader>
      <PrecompiledHeader Condition="'$(Configuration)|$(Platform)'=='Debug DLL|x64'">Create</PrecompiledHeader>
      <PrecompiledHeader Condition="'$(Configuration)|$(Platform)'=='Release Standalone|Win32'">Create</PrecompiledHeader>
      <PrecompiledHeader Condition="'$(Configuration)|$(Platform)'=='Release Standalone|x64'">Create</PrecompiledHeader>
      <PrecompiledHeader Condition="'$(Configuration)|$(Platform)'=='Release DLL|Win32'">Create</PrecompiledHeader>
      <PrecompiledHeader Condition="'$(Configuration)|$(Platform)'=='Release DLL|x64'">Create</PrecompiledHeader>
      <PrecompiledHeader Condition="'$(Configuration)|$(Platform)'=='Test Standalone|Win32'">Create</PrecompiledHeader>
      <PrecompiledHeader Condition="'$(Configuration)|$(Platform)'=='Test Standalone|x64'">Create</PrecompiledHeader>
      <PrecompiledHeader Condition="'$(Configuration)|$(Platform)'=='Test DLL|Win32'">Create</PrecompiledHeader>
      <PrecompiledHeader Condition="'$(Configuration)|$(Platform)'=='Test DLL|x64'">Create</PrecompiledHeader>
    </ClCompile>
    <ClCompile Include="SubscriberPtrWrapper.cpp" />
  </ItemGroup>
  <ItemGroup>
    <ClInclude Include="Api.h" />
    <ClInclude Include="Context.hpp" />
    <ClInclude Include="ContextBootstrap.hpp" />
    <ClInclude Include="Types.hpp" />
    <ClInclude Include="SubscriptionsManager.hpp" />
    <ClInclude Include="Fwd.hpp" />
    <ClInclude Include="Ini.hpp" />
    <ClInclude Include="Dispatcher.hpp" />
    <ClInclude Include="Prec.hpp" />
    <ClInclude Include="SubscriberPtrWrapper.hpp" />
  </ItemGroup>
  <ItemGroup>
    <ResourceCompile Include="Engine.rc" />
  </ItemGroup>
  <Import Project="$(VCTargetsPath)\Microsoft.Cpp.targets" />
  <ImportGroup Label="ExtensionTargets">
  </ImportGroup>
</Project><|MERGE_RESOLUTION|>--- conflicted
+++ resolved
@@ -248,33 +248,15 @@
     <ProjectReference Include="..\Core\Core.vcxproj">
       <Project>{48ce7676-dcb3-41f2-bed9-313d6ff57a97}</Project>
     </ProjectReference>
-<<<<<<< HEAD
-=======
-    <ProjectReference Include="..\Interaction\Csv\Csv.vcxproj">
-      <Project>{2e95108d-1af3-4aae-909e-f380c264d4a4}</Project>
-    </ProjectReference>
-    <ProjectReference Include="..\Interaction\Fake\Fake.vcxproj">
-      <Project>{3e0187e3-f6e3-48e3-a0e4-1e454b0e7f40}</Project>
-    </ProjectReference>
-    <ProjectReference Include="..\Interaction\InteractiveBrokers\InteractiveBrokers.vcxproj">
-      <Project>{befe87ae-1376-4c4c-87d5-73e782990306}</Project>
-    </ProjectReference>
     <ProjectReference Include="..\Interaction\OnixsFixConnector\OnixsFixConnector.vcxproj">
       <Project>{c86383e0-0a73-41e0-8263-9e05b608ce55}</Project>
     </ProjectReference>
     <ProjectReference Include="..\Interaction\OnixsHotspot\OnixsHotspot.vcxproj">
       <Project>{029437f9-f5aa-42c1-bba0-8b12375e9148}</Project>
     </ProjectReference>
-    <ProjectReference Include="..\Services\Services.vcxproj">
-      <Project>{4f025d92-8f15-4a05-97b6-ca680cb090d9}</Project>
-    </ProjectReference>
     <ProjectReference Include="..\Strategies\FxMb\FxMb.vcxproj">
       <Project>{741ec258-dbd7-4f89-a176-1a9c036216f8}</Project>
     </ProjectReference>
-    <ProjectReference Include="..\Strategies\Test\Test.vcxproj">
-      <Project>{9ef13741-7c1b-4a58-b79c-3800b42847e7}</Project>
-    </ProjectReference>
->>>>>>> 3498de5c
     <ProjectReference Include="..\Version\Version.vcxproj">
       <Project>{6884dfb9-d84c-4f37-853f-79565671a1e3}</Project>
     </ProjectReference>
