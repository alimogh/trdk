--- conflicted
+++ resolved
@@ -34,13 +34,7 @@
 	public:
 
 		void Start();
-<<<<<<< HEAD
-		void Stop();
-		void CancelAllAndBlock();
-		void WaitForCancelAndBlock();
-=======
 		void Stop(const trdk::StopMode &);
->>>>>>> 1a3a6de9
 
 		void Add(const trdk::Lib::Ini &);
 
