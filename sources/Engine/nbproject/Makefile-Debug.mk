#
# Generated Makefile - do not edit!
#
# Edit the Makefile in the project folder instead (../Makefile). Each target
# has a -pre and a -post target defined where you can add customized code.
#
# This makefile implements configuration specific macros and targets.


# Environment
MKDIR=mkdir
CP=cp
GREP=grep
NM=nm
CCADMIN=CCadmin
RANLIB=ranlib
CC=gcc
CCC=g++
CXX=g++
FC=gfortran
AS=as

# Macros
CND_PLATFORM=GNU-Linux-x86
CND_DLIB_EXT=so
CND_CONF=Debug
CND_DISTDIR=dist
CND_BUILDDIR=build

# Include project Makefile
include Makefile

# Object Directory
OBJECTDIR=${CND_BUILDDIR}/${CND_CONF}/${CND_PLATFORM}

# Object Files
OBJECTFILES= \
	${OBJECTDIR}/Context.o \
	${OBJECTDIR}/ContextBootstrap.o \
	${OBJECTDIR}/Dispatcher.o \
	${OBJECTDIR}/Ini.o \
	${OBJECTDIR}/SubscriberPtrWrapper.o \
	${OBJECTDIR}/SubscriptionsManager.o


# C Compiler Flags
CFLAGS=

# CC Compiler Flags
CCFLAGS=-fPIC -fno-builtin-malloc -fno-builtin-calloc -fno-builtin-realloc -fno-builtin-free
CXXFLAGS=-fPIC -fno-builtin-malloc -fno-builtin-calloc -fno-builtin-realloc -fno-builtin-free

# Fortran Compiler Flags
FFLAGS=

# Assembler Flags
ASFLAGS=

# Link Libraries and Options
LDLIBSOPTIONS=../Common/dist/Debug/GNU-Linux-x86/libcommon_dbg.a -Wl,-rpath,../Core/dist/Debug/GNU-Linux-x86 -L../Core/dist/Debug/GNU-Linux-x86 -lCore_dbg -lboost_date_time -lboost_thread -lboost_system -lboost_filesystem -lboost_chrono -lboost_regex -ldl

# Build Targets
.build-conf: ${BUILD_SUBPROJECTS}
	"${MAKE}"  -f nbproject/Makefile-${CND_CONF}.mk ${CND_DISTDIR}/${CND_CONF}/${CND_PLATFORM}/libEngine_dbg.${CND_DLIB_EXT}

${CND_DISTDIR}/${CND_CONF}/${CND_PLATFORM}/libEngine_dbg.${CND_DLIB_EXT}: ../Common/dist/Debug/GNU-Linux-x86/libcommon_dbg.a

${CND_DISTDIR}/${CND_CONF}/${CND_PLATFORM}/libEngine_dbg.${CND_DLIB_EXT}: ../Core/dist/Debug/GNU-Linux-x86/libCore_dbg.so

${CND_DISTDIR}/${CND_CONF}/${CND_PLATFORM}/libEngine_dbg.${CND_DLIB_EXT}: ${OBJECTFILES}
	${MKDIR} -p ${CND_DISTDIR}/${CND_CONF}/${CND_PLATFORM}
	${LINK.cc} -o ${CND_DISTDIR}/${CND_CONF}/${CND_PLATFORM}/libEngine_dbg.${CND_DLIB_EXT} ${OBJECTFILES} ${LDLIBSOPTIONS} -ltcmalloc -shared -fPIC

${OBJECTDIR}/Context.o: Context.cpp 
	${MKDIR} -p ${OBJECTDIR}
	${RM} "$@.d"
	$(COMPILE.cc) -g -Werror -DBOOST_ENABLE_ASSERT_HANDLER -DDEV_VER -DTRADER_ENGINE -D_DEBUG -I.. -std=c++11 -fPIC  -MMD -MP -MF "$@.d" -o ${OBJECTDIR}/Context.o Context.cpp

${OBJECTDIR}/ContextBootstrap.o: ContextBootstrap.cpp 
	${MKDIR} -p ${OBJECTDIR}
	${RM} "$@.d"
	$(COMPILE.cc) -g -Werror -DBOOST_ENABLE_ASSERT_HANDLER -DDEV_VER -DTRADER_ENGINE -D_DEBUG -I.. -std=c++11 -fPIC  -MMD -MP -MF "$@.d" -o ${OBJECTDIR}/ContextBootstrap.o ContextBootstrap.cpp

${OBJECTDIR}/Dispatcher.o: Dispatcher.cpp 
	${MKDIR} -p ${OBJECTDIR}
	${RM} "$@.d"
	$(COMPILE.cc) -g -Werror -DBOOST_ENABLE_ASSERT_HANDLER -DDEV_VER -DTRADER_ENGINE -D_DEBUG -I.. -std=c++11 -fPIC  -MMD -MP -MF "$@.d" -o ${OBJECTDIR}/Dispatcher.o Dispatcher.cpp

${OBJECTDIR}/Ini.o: Ini.cpp 
	${MKDIR} -p ${OBJECTDIR}
	${RM} "$@.d"
	$(COMPILE.cc) -g -Werror -DBOOST_ENABLE_ASSERT_HANDLER -DDEV_VER -DTRADER_ENGINE -D_DEBUG -I.. -std=c++11 -fPIC  -MMD -MP -MF "$@.d" -o ${OBJECTDIR}/Ini.o Ini.cpp

${OBJECTDIR}/SubscriberPtrWrapper.o: SubscriberPtrWrapper.cpp 
	${MKDIR} -p ${OBJECTDIR}
	${RM} "$@.d"
	$(COMPILE.cc) -g -Werror -DBOOST_ENABLE_ASSERT_HANDLER -DDEV_VER -DTRADER_ENGINE -D_DEBUG -I.. -std=c++11 -fPIC  -MMD -MP -MF "$@.d" -o ${OBJECTDIR}/SubscriberPtrWrapper.o SubscriberPtrWrapper.cpp

${OBJECTDIR}/SubscriptionsManager.o: SubscriptionsManager.cpp 
	${MKDIR} -p ${OBJECTDIR}
	${RM} "$@.d"
	$(COMPILE.cc) -g -Werror -DBOOST_ENABLE_ASSERT_HANDLER -DDEV_VER -DTRADER_ENGINE -D_DEBUG -I.. -std=c++11 -fPIC  -MMD -MP -MF "$@.d" -o ${OBJECTDIR}/SubscriptionsManager.o SubscriptionsManager.cpp

# Subprojects
.build-subprojects:
	cd ../Common && ${MAKE}  -f Makefile CONF=Debug
	cd ../Core && ${MAKE}  -f Makefile CONF=Debug
	cd ../Interaction/LogReplay && ${MAKE}  -f Makefile CONF=Debug
	cd ../Interaction/OnixsFixConnector && ${MAKE}  -f Makefile CONF=Debug
	cd ../Strategies/FxMb && ${MAKE}  -f Makefile CONF=Debug
	cd ../Interaction/OnixsHotspot && ${MAKE}  -f Makefile CONF=Debug
<<<<<<< HEAD
	cd ../Interaction/Fake && ${MAKE}  -f Makefile CONF=Debug
=======
	cd ../Interaction/Itch && ${MAKE}  -f Makefile CONF=Debug
>>>>>>> 8469f5ec

# Clean Targets
.clean-conf: ${CLEAN_SUBPROJECTS}
	${RM} -r ${CND_BUILDDIR}/${CND_CONF}
	${RM} ${CND_DISTDIR}/${CND_CONF}/${CND_PLATFORM}/libEngine_dbg.${CND_DLIB_EXT}

# Subprojects
.clean-subprojects:
	cd ../Common && ${MAKE}  -f Makefile CONF=Debug clean
	cd ../Core && ${MAKE}  -f Makefile CONF=Debug clean
	cd ../Interaction/LogReplay && ${MAKE}  -f Makefile CONF=Debug clean
	cd ../Interaction/OnixsFixConnector && ${MAKE}  -f Makefile CONF=Debug clean
	cd ../Strategies/FxMb && ${MAKE}  -f Makefile CONF=Debug clean
	cd ../Interaction/OnixsHotspot && ${MAKE}  -f Makefile CONF=Debug clean
<<<<<<< HEAD
	cd ../Interaction/Fake && ${MAKE}  -f Makefile CONF=Debug clean
=======
	cd ../Interaction/Itch && ${MAKE}  -f Makefile CONF=Debug clean
>>>>>>> 8469f5ec

# Enable dependency checking
.dep.inc: .depcheck-impl

include .dep.inc<|MERGE_RESOLUTION|>--- conflicted
+++ resolved
@@ -109,11 +109,8 @@
 	cd ../Interaction/OnixsFixConnector && ${MAKE}  -f Makefile CONF=Debug
 	cd ../Strategies/FxMb && ${MAKE}  -f Makefile CONF=Debug
 	cd ../Interaction/OnixsHotspot && ${MAKE}  -f Makefile CONF=Debug
-<<<<<<< HEAD
 	cd ../Interaction/Fake && ${MAKE}  -f Makefile CONF=Debug
-=======
 	cd ../Interaction/Itch && ${MAKE}  -f Makefile CONF=Debug
->>>>>>> 8469f5ec
 
 # Clean Targets
 .clean-conf: ${CLEAN_SUBPROJECTS}
@@ -128,11 +125,8 @@
 	cd ../Interaction/OnixsFixConnector && ${MAKE}  -f Makefile CONF=Debug clean
 	cd ../Strategies/FxMb && ${MAKE}  -f Makefile CONF=Debug clean
 	cd ../Interaction/OnixsHotspot && ${MAKE}  -f Makefile CONF=Debug clean
-<<<<<<< HEAD
 	cd ../Interaction/Fake && ${MAKE}  -f Makefile CONF=Debug clean
-=======
 	cd ../Interaction/Itch && ${MAKE}  -f Makefile CONF=Debug clean
->>>>>>> 8469f5ec
 
 # Enable dependency checking
 .dep.inc: .depcheck-impl
