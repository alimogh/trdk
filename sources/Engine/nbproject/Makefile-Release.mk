#
# Generated Makefile - do not edit!
#
# Edit the Makefile in the project folder instead (../Makefile). Each target
# has a -pre and a -post target defined where you can add customized code.
#
# This makefile implements configuration specific macros and targets.


# Environment
MKDIR=mkdir
CP=cp
GREP=grep
NM=nm
CCADMIN=CCadmin
RANLIB=ranlib
CC=gcc
CCC=g++
CXX=g++
FC=gfortran
AS=as

# Macros
CND_PLATFORM=GNU-Linux-x86
CND_DLIB_EXT=so
CND_CONF=Release
CND_DISTDIR=dist
CND_BUILDDIR=build

# Include project Makefile
include Makefile

# Object Directory
OBJECTDIR=${CND_BUILDDIR}/${CND_CONF}/${CND_PLATFORM}

# Object Files
OBJECTFILES= \
	${OBJECTDIR}/Context.o \
	${OBJECTDIR}/ContextBootstrap.o \
	${OBJECTDIR}/Dispatcher.o \
	${OBJECTDIR}/Ini.o \
	${OBJECTDIR}/SubscriberPtrWrapper.o \
	${OBJECTDIR}/SubscriptionsManager.o


# C Compiler Flags
CFLAGS=

# CC Compiler Flags
CCFLAGS=-fPIC
CXXFLAGS=-fPIC

# Fortran Compiler Flags
FFLAGS=

# Assembler Flags
ASFLAGS=

# Link Libraries and Options
LDLIBSOPTIONS=-Wl,-rpath,../Core/dist/Release/GNU-Linux-x86 -L../Core/dist/Release/GNU-Linux-x86 -lCore ../Common/dist/Release/GNU-Linux-x86/libcommon.a -lboost_date_time -lboost_thread -lboost_system -lboost_filesystem -lboost_chrono -lboost_regex -ldl

# Build Targets
.build-conf: ${BUILD_SUBPROJECTS}
	"${MAKE}"  -f nbproject/Makefile-${CND_CONF}.mk ${CND_DISTDIR}/${CND_CONF}/${CND_PLATFORM}/libEngine.${CND_DLIB_EXT}

${CND_DISTDIR}/${CND_CONF}/${CND_PLATFORM}/libEngine.${CND_DLIB_EXT}: ../Core/dist/Release/GNU-Linux-x86/libCore.so

${CND_DISTDIR}/${CND_CONF}/${CND_PLATFORM}/libEngine.${CND_DLIB_EXT}: ../Common/dist/Release/GNU-Linux-x86/libcommon.a

${CND_DISTDIR}/${CND_CONF}/${CND_PLATFORM}/libEngine.${CND_DLIB_EXT}: ${OBJECTFILES}
	${MKDIR} -p ${CND_DISTDIR}/${CND_CONF}/${CND_PLATFORM}
	${LINK.cc} -o ${CND_DISTDIR}/${CND_CONF}/${CND_PLATFORM}/libEngine.${CND_DLIB_EXT} ${OBJECTFILES} ${LDLIBSOPTIONS} -shared -fPIC

${OBJECTDIR}/Context.o: Context.cpp 
	${MKDIR} -p ${OBJECTDIR}
	${RM} "$@.d"
	$(COMPILE.cc) -O2 -Werror -DBOOST_DISABLE_ASSERTS -DNDEBUG -DNTEST -DTRADER_ENGINE -I.. -std=c++11 -fPIC  -MMD -MP -MF "$@.d" -o ${OBJECTDIR}/Context.o Context.cpp

${OBJECTDIR}/ContextBootstrap.o: ContextBootstrap.cpp 
	${MKDIR} -p ${OBJECTDIR}
	${RM} "$@.d"
	$(COMPILE.cc) -O2 -Werror -DBOOST_DISABLE_ASSERTS -DNDEBUG -DNTEST -DTRADER_ENGINE -I.. -std=c++11 -fPIC  -MMD -MP -MF "$@.d" -o ${OBJECTDIR}/ContextBootstrap.o ContextBootstrap.cpp

${OBJECTDIR}/Dispatcher.o: Dispatcher.cpp 
	${MKDIR} -p ${OBJECTDIR}
	${RM} "$@.d"
	$(COMPILE.cc) -O2 -Werror -DBOOST_DISABLE_ASSERTS -DNDEBUG -DNTEST -DTRADER_ENGINE -I.. -std=c++11 -fPIC  -MMD -MP -MF "$@.d" -o ${OBJECTDIR}/Dispatcher.o Dispatcher.cpp

${OBJECTDIR}/Ini.o: Ini.cpp 
	${MKDIR} -p ${OBJECTDIR}
	${RM} "$@.d"
	$(COMPILE.cc) -O2 -Werror -DBOOST_DISABLE_ASSERTS -DNDEBUG -DNTEST -DTRADER_ENGINE -I.. -std=c++11 -fPIC  -MMD -MP -MF "$@.d" -o ${OBJECTDIR}/Ini.o Ini.cpp

${OBJECTDIR}/SubscriberPtrWrapper.o: SubscriberPtrWrapper.cpp 
	${MKDIR} -p ${OBJECTDIR}
	${RM} "$@.d"
	$(COMPILE.cc) -O2 -Werror -DBOOST_DISABLE_ASSERTS -DNDEBUG -DNTEST -DTRADER_ENGINE -I.. -std=c++11 -fPIC  -MMD -MP -MF "$@.d" -o ${OBJECTDIR}/SubscriberPtrWrapper.o SubscriberPtrWrapper.cpp

${OBJECTDIR}/SubscriptionsManager.o: SubscriptionsManager.cpp 
	${MKDIR} -p ${OBJECTDIR}
	${RM} "$@.d"
	$(COMPILE.cc) -O2 -Werror -DBOOST_DISABLE_ASSERTS -DNDEBUG -DNTEST -DTRADER_ENGINE -I.. -std=c++11 -fPIC  -MMD -MP -MF "$@.d" -o ${OBJECTDIR}/SubscriptionsManager.o SubscriptionsManager.cpp

# Subprojects
.build-subprojects:
	cd ../Core && ${MAKE}  -f Makefile CONF=Release
	cd ../Common && ${MAKE}  -f Makefile CONF=Release
<<<<<<< HEAD
=======
	cd ../Interaction/Fake && ${MAKE}  -f Makefile CONF=Release
	cd ../Interaction/LogReplay && ${MAKE}  -f Makefile CONF=Release
	cd ../Strategies/Test && ${MAKE}  -f Makefile CONF=Release
>>>>>>> e6ba9444
	cd ../Interaction/OnixsFixConnector && ${MAKE}  -f Makefile CONF=Release
	cd ../Strategies/FxMb && ${MAKE}  -f Makefile CONF=Release
	cd ../Interaction/OnixsHotspot && ${MAKE}  -f Makefile CONF=Release

# Clean Targets
.clean-conf: ${CLEAN_SUBPROJECTS}
	${RM} -r ${CND_BUILDDIR}/${CND_CONF}
	${RM} ${CND_DISTDIR}/${CND_CONF}/${CND_PLATFORM}/libEngine.${CND_DLIB_EXT}

# Subprojects
.clean-subprojects:
	cd ../Core && ${MAKE}  -f Makefile CONF=Release clean
	cd ../Common && ${MAKE}  -f Makefile CONF=Release clean
<<<<<<< HEAD
=======
	cd ../Interaction/Fake && ${MAKE}  -f Makefile CONF=Release clean
	cd ../Interaction/LogReplay && ${MAKE}  -f Makefile CONF=Release clean
	cd ../Strategies/Test && ${MAKE}  -f Makefile CONF=Release clean
>>>>>>> e6ba9444
	cd ../Interaction/OnixsFixConnector && ${MAKE}  -f Makefile CONF=Release clean
	cd ../Strategies/FxMb && ${MAKE}  -f Makefile CONF=Release clean
	cd ../Interaction/OnixsHotspot && ${MAKE}  -f Makefile CONF=Release clean

# Enable dependency checking
.dep.inc: .depcheck-impl

include .dep.inc<|MERGE_RESOLUTION|>--- conflicted
+++ resolved
@@ -105,12 +105,7 @@
 .build-subprojects:
 	cd ../Core && ${MAKE}  -f Makefile CONF=Release
 	cd ../Common && ${MAKE}  -f Makefile CONF=Release
-<<<<<<< HEAD
-=======
-	cd ../Interaction/Fake && ${MAKE}  -f Makefile CONF=Release
 	cd ../Interaction/LogReplay && ${MAKE}  -f Makefile CONF=Release
-	cd ../Strategies/Test && ${MAKE}  -f Makefile CONF=Release
->>>>>>> e6ba9444
 	cd ../Interaction/OnixsFixConnector && ${MAKE}  -f Makefile CONF=Release
 	cd ../Strategies/FxMb && ${MAKE}  -f Makefile CONF=Release
 	cd ../Interaction/OnixsHotspot && ${MAKE}  -f Makefile CONF=Release
@@ -124,12 +119,7 @@
 .clean-subprojects:
 	cd ../Core && ${MAKE}  -f Makefile CONF=Release clean
 	cd ../Common && ${MAKE}  -f Makefile CONF=Release clean
-<<<<<<< HEAD
-=======
-	cd ../Interaction/Fake && ${MAKE}  -f Makefile CONF=Release clean
 	cd ../Interaction/LogReplay && ${MAKE}  -f Makefile CONF=Release clean
-	cd ../Strategies/Test && ${MAKE}  -f Makefile CONF=Release clean
->>>>>>> e6ba9444
 	cd ../Interaction/OnixsFixConnector && ${MAKE}  -f Makefile CONF=Release clean
 	cd ../Strategies/FxMb && ${MAKE}  -f Makefile CONF=Release clean
 	cd ../Interaction/OnixsHotspot && ${MAKE}  -f Makefile CONF=Release clean
