--- conflicted
+++ resolved
@@ -1,422 +1,413 @@
-/**************************************************************************
- *   Created: 2012/07/08 14:06:55
- *    Author: Eugene V. Palchukovsky
- *    E-mail: eugene@palchukovsky.com
- * -------------------------------------------------------------------
- *   Project: Trading Robot Development Kit
- *       URL: http://robotdk.com
- * Copyright: Eugene V. Palchukovsky
- **************************************************************************/
-
-#include "Prec.hpp"
-#include "Context.hpp"
-#include "ContextBootstrap.hpp"
-#include "SubscriptionsManager.hpp"
-#include "Ini.hpp"
-#include "Core/Settings.hpp"
-#include "Core/Terminal.hpp"
-#include "Core/MarketDataSource.hpp"
-#include "Core/TradeSystem.hpp"
-#include "Core/AsyncLog.hpp"
-
-namespace pt = boost::posix_time;
-namespace fs = boost::filesystem;
-
-using namespace trdk;
-using namespace trdk::Lib;
-using namespace trdk::Engine;
-
-////////////////////////////////////////////////////////////////////////////////
-
-namespace {
-
-	template<typename T>
-	size_t GetModulesCount(
-				const std::map<std::string, std::vector<T>> &modulesByTag) {
-		size_t result = 0;
-		foreach (const auto &modules, modulesByTag) {
-			result += modules.second.size();
-		}
-		return result;
-	}
-
-	std::string GetMarketDataSourceSectionName(const MarketDataSource &source) {
-		std::string result = Engine::Ini::Sections::marketDataSource;
-		if (!source.GetTag().empty()) {
-			result += "." + source.GetTag();
-		}
-		return result;
-	}
-
-	std::string GetMarketDataSourceSectionName(const TradeSystem &tradeSystem) {
-		std::string result = Engine::Ini::Sections::tradeSystem;
-		if (!tradeSystem.GetTag().empty()) {
-			result += "." + tradeSystem.GetTag();
-		}
-		return result;
-	}
-
-}
-
-//////////////////////////////////////////////////////////////////////////
-
-class Engine::Context::Implementation : private boost::noncopyable {
-
-public:
-
-	class State;
-
-public:
-
-	Engine::Context &m_context;
-
-	boost::shared_ptr<const Lib::Ini> m_conf;
-
-	const fs::path m_fileLogsDir;
-
-	ModuleList m_modulesDlls;
-
-	TradeSystems m_tradeSystems;
-	MarketDataSources m_marketDataSources;
-
-	std::unique_ptr<State> m_state;
-
- public:
-
-	explicit Implementation(
-				Engine::Context &context,
-				const boost::shared_ptr<const Lib::Ini> &conf)
-			: m_context(context),
-<<<<<<< HEAD
-			m_conf(conf),
-			m_settings(*m_conf, m_context.GetLog()) {
-=======
-			m_conf(conf) {
->>>>>>> 9cd68a97
-		BootContext(
-			*m_conf,
-			m_context,
-			m_tradeSystems,
-			m_marketDataSources);
-	}
-
-	~Implementation() {
-		m_context.GetTradingLog().WaitForFlush();
-	}
-
-};
-
-//////////////////////////////////////////////////////////////////////////
-
-class Engine::Context::Implementation::State : private boost::noncopyable {
-
-public:
-
-	Context &context;
-
-	SubscriptionsManager subscriptionsManager;
-
-	Strategies strategies;
-	Observers observers;
-	Services services;
-
-public:
-
-	explicit State(Context &context)
-			: context(context),
-			subscriptionsManager(context) {
-		//...//	
-	}
-
-	~State() {
-		// Suspend events...
-		try {
-			subscriptionsManager.Suspend();
-		} catch (...) {
-			AssertFailNoException();
-		}
-		// ... no new events expected, wait until old records will be flushed...
-		context.GetTradingLog().WaitForFlush();
-		// ... then we can destroy objects and unload DLLs...
-	}
-
-public:
-
-	void ReportState() const {
-
-		{
-			std::vector<std::string> markedDataSourcesStat;
-			size_t commonSecuritiesCount = 0;
-			context.ForEachMarketDataSource(
-				[&](const MarketDataSource &source) -> bool {
-					std::ostringstream oss;
-					oss << markedDataSourcesStat.size() + 1;
-					if (!source.GetTag().empty())  {
-						oss << " (" << source.GetTag() << ")";
-					}
-					oss << ": " << source.GetActiveSecurityCount();
-					markedDataSourcesStat.push_back(oss.str());
-					commonSecuritiesCount += source.GetActiveSecurityCount();
-					return true;
-				});
-			context.GetLog().Info(
-				"Loaded %1% market data sources with %2% securities: %3%.",
-				markedDataSourcesStat.size(),
-				commonSecuritiesCount,
-				boost::join(markedDataSourcesStat, ", "));
-		}
-		
-		context.GetLog().Info("Loaded %1% observers.", observers.size());
-		context.GetLog().Info(
-			"Loaded %1% strategies (%2% instances).",
-			strategies.size(),
-			GetModulesCount(strategies));
-		context.GetLog().Info(
-			"Loaded %1% services (%2% instances).",
-			services.size(),
-			GetModulesCount(services));
-
-	}
-
-};
-
-//////////////////////////////////////////////////////////////////////////
-
-<<<<<<< HEAD
-Engine::Context::Context(const boost::shared_ptr<const Lib::Ini> &conf) {
-=======
-Engine::Context::Context(
-			Context::Log &log,
-			Context::TradingLog &tradingLog,
-			const trdk::Settings &settings,
-			const boost::shared_ptr<const Lib::Ini> &conf)
-		: Base(log, tradingLog, settings) {
->>>>>>> 9cd68a97
-	m_pimpl = new Implementation(*this, conf);
-}
-
-Engine::Context::~Context() {
-	if (m_pimpl->m_state) {
-		Stop();
-	}
-	delete m_pimpl;
-}
-
-void Engine::Context::Start() {
-	
-	GetLog().Debug("Starting...");
-	Assert(!m_pimpl->m_state);
-	Assert(m_pimpl->m_modulesDlls.empty());
-	if (m_pimpl->m_state || !m_pimpl->m_modulesDlls.empty()) {
-		GetLog().Warn("Already was started!");
-		return;
-	}
-
-	// It must be destroyed after state-object, as it state-object has
-	// sub-objects from this DLL:
-	ModuleList moduleDlls;
-	std::unique_ptr<Implementation::State> state(
-		new Implementation::State(*this));
-	try {
-		BootContextState(
-			*m_pimpl->m_conf,
-			*this,
-			state->subscriptionsManager,
-			state->strategies,
-			state->observers,
-			state->services,
-			moduleDlls);
-	} catch (const Lib::Exception &ex) {
-		GetLog().Error("Failed to init engine context: \"%1%\".", ex);
-		throw Exception("Failed to init engine context");
-	}
-
-	state->ReportState();
-	
-	state->subscriptionsManager.Activate();
-
-	foreach (auto &tradeSystemRef, m_pimpl->m_tradeSystems) {
-
-		auto &tradeSystem = *tradeSystemRef.tradeSystem;
-		const IniSectionRef conf(
-			*m_pimpl->m_conf,
-			GetMarketDataSourceSectionName(tradeSystemRef.tradeSystem));
-
-		try {
-			tradeSystem.Connect(conf);
-		} catch (const Interactor::ConnectError &ex) {
-			boost::format message(
-				"Failed to connect to trading system: \"%1%\"");
-			message % ex;
-			throw Interactor::ConnectError(message.str().c_str());
-		} catch (const Lib::Exception &ex) {
-			GetLog().Error(
-				"Failed to make trading system connection: \"%1%\".",
-				ex);
-			throw Exception("Failed to make trading system");
-		}
-
-		const char *const terminalCmdFileKey = "terminal_cmd_file";
-		if (conf.IsKeyExist(terminalCmdFileKey)) {
-			tradeSystemRef.terminal.reset(
-				new Terminal(
-					conf.ReadFileSystemPath(terminalCmdFileKey),
-					tradeSystem));
-		}
-
-	}
-	
-	ForEachMarketDataSource(
-		[&](MarketDataSource &source) -> bool {
-			try {
-				source.Connect(
-					IniSectionRef(
-						*m_pimpl->m_conf,
-						GetMarketDataSourceSectionName(source)));
-			} catch (const Interactor::ConnectError &ex) {
-				boost::format message(
-					"Failed to connect to market data source: \"%1%\"");
-				message % ex;
-				throw Interactor::ConnectError(message.str().c_str());
-			} catch (const Lib::Exception &ex) {
-				GetLog().Error(
-					"Failed to make market data connection: \"%1%\".",
-					ex);
-				throw Exception("Failed to make market data connection");
-			}
-			return true;
-		});
-
-	ForEachMarketDataSource(
-		[&](MarketDataSource &source) -> bool {
-			try {
-				source.SubscribeToSecurities();
-			} catch (const Interactor::ConnectError &ex) {
-				boost::format message(
-					"Failed to make market data subscription: \"%1%\"");
-				message % ex;
-				throw Interactor::ConnectError(message.str().c_str());
-			} catch (const Lib::Exception &ex) {
-				GetLog().Error(
-					"Failed to make market data subscription: \"%1%\".",
-					ex);
-				throw Exception("Failed to make market data subscription");
-			}
-			return true;
-		});
-
-	m_pimpl->m_state.reset(state.release());
-	moduleDlls.swap(m_pimpl->m_modulesDlls);
-
-}
-
-void Engine::Context::Stop() {
-	GetLog().Info("Stopping...");
-	m_pimpl->m_state.reset();
-}
-
-void Engine::Context::Add(const Lib::Ini &newStrategiesConf) {
-
-	GetLog().Info("Adding new entities into engine context...");
-	m_pimpl->m_state->subscriptionsManager.Suspend();
-	
-	try {
-		BootNewStrategiesForContextState(
-			newStrategiesConf,
-			*this,
-			m_pimpl->m_state->subscriptionsManager,
-			m_pimpl->m_state->strategies,
-			m_pimpl->m_state->services,
-			m_pimpl->m_modulesDlls);
-	} catch (const Lib::Exception &ex) {
-		GetLog().Error(
-			"Failed to add new entities into engine context: \"%1%\".",
-			ex);
-		throw Exception("Failed to add new strategies into engine context");
-	}
-	m_pimpl->m_state->ReportState();
-
-	m_pimpl->m_state->subscriptionsManager.Activate();
-
-	ForEachMarketDataSource(
-		[&](MarketDataSource &source) -> bool {
-			try {
-				source.SubscribeToSecurities();
-			} catch (const Lib::Exception &ex) {
-				GetLog().Error(
-					"Failed to make market data subscription: \"%1%\".",
-					ex);
-				throw Exception("Failed to make market data subscription");
-			}
-			return true;
-		});
-
-}
-
-size_t Engine::Context::GetMarketDataSourcesCount() const {
-	return m_pimpl->m_marketDataSources.size();
-}
-
-const MarketDataSource & Engine::Context::GetMarketDataSource(
-				size_t index)
-			const {
-	return const_cast<Engine::Context *>(this)->GetMarketDataSource(index);
-}
-
-MarketDataSource & Engine::Context::GetMarketDataSource(size_t index) {
-	if (index >= m_pimpl->m_marketDataSources.size()) {
-		throw Exception("Market Data Source index is out of range");
-	}
-	return *m_pimpl->m_marketDataSources[index];
-}
-
-void Engine::Context::ForEachMarketDataSource(
-			const boost::function<bool (const MarketDataSource &)> &pred)
-		const {
-	foreach (const auto &source, m_pimpl->m_marketDataSources) {
-		if (!pred(*source)) {
-			return;
-		}
-	}
-}
-
-void Engine::Context::ForEachMarketDataSource(
-			const boost::function<bool (MarketDataSource &)> &pred) {
-	foreach (auto &source, m_pimpl->m_marketDataSources) {
-		if (!pred(*source)) {
-			return;
-		}
-	}
-}
-
-size_t Engine::Context::GetTradeSystemsCount() const {
-	return m_pimpl->m_tradeSystems.size();
-}
-
-TradeSystem & Engine::Context::GetTradeSystem(size_t index) {
-	if (index >= m_pimpl->m_tradeSystems.size()) {
-		throw Exception("Trade System index is out of range");
-	}
-	return *m_pimpl->m_tradeSystems[index].tradeSystem;
-}
-
-const TradeSystem & Engine::Context::GetTradeSystem(size_t index) const {
-	return const_cast<Context *>(this)->GetTradeSystem(index);
-}
-
-Security * Engine::Context::FindSecurity(const Symbol &symbol) {
-	//! @todo Wrong method implementation - symbol must says what MDS it uses
-	Security *result = nullptr;
-	ForEachMarketDataSource(
-		[&](MarketDataSource &source) -> bool {
-			result = source.FindSecurity(symbol);
-			return result ? false : true;
-		});
-	return result;
-}
-
-const Security * Engine::Context::FindSecurity(const Symbol &symbol) const {
-	return const_cast<Context *>(this)->FindSecurity(symbol);
-}
-
-//////////////////////////////////////////////////////////////////////////
+/**************************************************************************
+ *   Created: 2012/07/08 14:06:55
+ *    Author: Eugene V. Palchukovsky
+ *    E-mail: eugene@palchukovsky.com
+ * -------------------------------------------------------------------
+ *   Project: Trading Robot Development Kit
+ *       URL: http://robotdk.com
+ * Copyright: Eugene V. Palchukovsky
+ **************************************************************************/
+
+#include "Prec.hpp"
+#include "Context.hpp"
+#include "ContextBootstrap.hpp"
+#include "SubscriptionsManager.hpp"
+#include "Ini.hpp"
+#include "Core/Settings.hpp"
+#include "Core/Terminal.hpp"
+#include "Core/MarketDataSource.hpp"
+#include "Core/TradeSystem.hpp"
+#include "Core/AsyncLog.hpp"
+
+namespace pt = boost::posix_time;
+namespace fs = boost::filesystem;
+
+using namespace trdk;
+using namespace trdk::Lib;
+using namespace trdk::Engine;
+
+////////////////////////////////////////////////////////////////////////////////
+
+namespace {
+
+	template<typename T>
+	size_t GetModulesCount(
+				const std::map<std::string, std::vector<T>> &modulesByTag) {
+		size_t result = 0;
+		foreach (const auto &modules, modulesByTag) {
+			result += modules.second.size();
+		}
+		return result;
+	}
+
+	std::string GetMarketDataSourceSectionName(const MarketDataSource &source) {
+		std::string result = Engine::Ini::Sections::marketDataSource;
+		if (!source.GetTag().empty()) {
+			result += "." + source.GetTag();
+		}
+		return result;
+	}
+
+	std::string GetMarketDataSourceSectionName(const TradeSystem &tradeSystem) {
+		std::string result = Engine::Ini::Sections::tradeSystem;
+		if (!tradeSystem.GetTag().empty()) {
+			result += "." + tradeSystem.GetTag();
+		}
+		return result;
+	}
+
+}
+
+//////////////////////////////////////////////////////////////////////////
+
+class Engine::Context::Implementation : private boost::noncopyable {
+
+public:
+
+	class State;
+
+public:
+
+	Engine::Context &m_context;
+
+	boost::shared_ptr<const Lib::Ini> m_conf;
+
+	const fs::path m_fileLogsDir;
+
+	ModuleList m_modulesDlls;
+
+	TradeSystems m_tradeSystems;
+	MarketDataSources m_marketDataSources;
+
+	std::unique_ptr<State> m_state;
+
+ public:
+
+	explicit Implementation(
+				Engine::Context &context,
+				const boost::shared_ptr<const Lib::Ini> &conf)
+			: m_context(context),
+			m_conf(conf) {
+		BootContext(
+			*m_conf,
+			m_context,
+			m_tradeSystems,
+			m_marketDataSources);
+	}
+
+	~Implementation() {
+		m_context.GetTradingLog().WaitForFlush();
+	}
+
+};
+
+//////////////////////////////////////////////////////////////////////////
+
+class Engine::Context::Implementation::State : private boost::noncopyable {
+
+public:
+
+	Context &context;
+
+	SubscriptionsManager subscriptionsManager;
+
+	Strategies strategies;
+	Observers observers;
+	Services services;
+
+public:
+
+	explicit State(Context &context)
+			: context(context),
+			subscriptionsManager(context) {
+		//...//	
+	}
+
+	~State() {
+		// Suspend events...
+		try {
+			subscriptionsManager.Suspend();
+		} catch (...) {
+			AssertFailNoException();
+		}
+		// ... no new events expected, wait until old records will be flushed...
+		context.GetTradingLog().WaitForFlush();
+		// ... then we can destroy objects and unload DLLs...
+	}
+
+public:
+
+	void ReportState() const {
+
+		{
+			std::vector<std::string> markedDataSourcesStat;
+			size_t commonSecuritiesCount = 0;
+			context.ForEachMarketDataSource(
+				[&](const MarketDataSource &source) -> bool {
+					std::ostringstream oss;
+					oss << markedDataSourcesStat.size() + 1;
+					if (!source.GetTag().empty())  {
+						oss << " (" << source.GetTag() << ")";
+					}
+					oss << ": " << source.GetActiveSecurityCount();
+					markedDataSourcesStat.push_back(oss.str());
+					commonSecuritiesCount += source.GetActiveSecurityCount();
+					return true;
+				});
+			context.GetLog().Info(
+				"Loaded %1% market data sources with %2% securities: %3%.",
+				markedDataSourcesStat.size(),
+				commonSecuritiesCount,
+				boost::join(markedDataSourcesStat, ", "));
+		}
+		
+		context.GetLog().Info("Loaded %1% observers.", observers.size());
+		context.GetLog().Info(
+			"Loaded %1% strategies (%2% instances).",
+			strategies.size(),
+			GetModulesCount(strategies));
+		context.GetLog().Info(
+			"Loaded %1% services (%2% instances).",
+			services.size(),
+			GetModulesCount(services));
+
+	}
+
+};
+
+//////////////////////////////////////////////////////////////////////////
+
+Engine::Context::Context(
+			Context::Log &log,
+			Context::TradingLog &tradingLog,
+			const trdk::Settings &settings,
+			const boost::shared_ptr<const Lib::Ini> &conf)
+		: Base(log, tradingLog, settings) {
+	m_pimpl = new Implementation(*this, conf);
+}
+
+Engine::Context::~Context() {
+	if (m_pimpl->m_state) {
+		Stop();
+	}
+	delete m_pimpl;
+}
+
+void Engine::Context::Start() {
+	
+	GetLog().Debug("Starting...");
+	Assert(!m_pimpl->m_state);
+	Assert(m_pimpl->m_modulesDlls.empty());
+	if (m_pimpl->m_state || !m_pimpl->m_modulesDlls.empty()) {
+		GetLog().Warn("Already was started!");
+		return;
+	}
+
+	// It must be destroyed after state-object, as it state-object has
+	// sub-objects from this DLL:
+	ModuleList moduleDlls;
+	std::unique_ptr<Implementation::State> state(
+		new Implementation::State(*this));
+	try {
+		BootContextState(
+			*m_pimpl->m_conf,
+			*this,
+			state->subscriptionsManager,
+			state->strategies,
+			state->observers,
+			state->services,
+			moduleDlls);
+	} catch (const Lib::Exception &ex) {
+		GetLog().Error("Failed to init engine context: \"%1%\".", ex);
+		throw Exception("Failed to init engine context");
+	}
+
+	state->ReportState();
+	
+	state->subscriptionsManager.Activate();
+
+	foreach (auto &tradeSystemRef, m_pimpl->m_tradeSystems) {
+
+		auto &tradeSystem = *tradeSystemRef.tradeSystem;
+		const IniSectionRef conf(
+			*m_pimpl->m_conf,
+			GetMarketDataSourceSectionName(tradeSystemRef.tradeSystem));
+
+		try {
+			tradeSystem.Connect(conf);
+		} catch (const Interactor::ConnectError &ex) {
+			boost::format message(
+				"Failed to connect to trading system: \"%1%\"");
+			message % ex;
+			throw Interactor::ConnectError(message.str().c_str());
+		} catch (const Lib::Exception &ex) {
+			GetLog().Error(
+				"Failed to make trading system connection: \"%1%\".",
+				ex);
+			throw Exception("Failed to make trading system");
+		}
+
+		const char *const terminalCmdFileKey = "terminal_cmd_file";
+		if (conf.IsKeyExist(terminalCmdFileKey)) {
+			tradeSystemRef.terminal.reset(
+				new Terminal(
+					conf.ReadFileSystemPath(terminalCmdFileKey),
+					tradeSystem));
+		}
+
+	}
+	
+	ForEachMarketDataSource(
+		[&](MarketDataSource &source) -> bool {
+			try {
+				source.Connect(
+					IniSectionRef(
+						*m_pimpl->m_conf,
+						GetMarketDataSourceSectionName(source)));
+			} catch (const Interactor::ConnectError &ex) {
+				boost::format message(
+					"Failed to connect to market data source: \"%1%\"");
+				message % ex;
+				throw Interactor::ConnectError(message.str().c_str());
+			} catch (const Lib::Exception &ex) {
+				GetLog().Error(
+					"Failed to make market data connection: \"%1%\".",
+					ex);
+				throw Exception("Failed to make market data connection");
+			}
+			return true;
+		});
+
+	ForEachMarketDataSource(
+		[&](MarketDataSource &source) -> bool {
+			try {
+				source.SubscribeToSecurities();
+			} catch (const Interactor::ConnectError &ex) {
+				boost::format message(
+					"Failed to make market data subscription: \"%1%\"");
+				message % ex;
+				throw Interactor::ConnectError(message.str().c_str());
+			} catch (const Lib::Exception &ex) {
+				GetLog().Error(
+					"Failed to make market data subscription: \"%1%\".",
+					ex);
+				throw Exception("Failed to make market data subscription");
+			}
+			return true;
+		});
+
+	m_pimpl->m_state.reset(state.release());
+	moduleDlls.swap(m_pimpl->m_modulesDlls);
+
+}
+
+void Engine::Context::Stop() {
+	GetLog().Info("Stopping...");
+	m_pimpl->m_state.reset();
+}
+
+void Engine::Context::Add(const Lib::Ini &newStrategiesConf) {
+
+	GetLog().Info("Adding new entities into engine context...");
+	m_pimpl->m_state->subscriptionsManager.Suspend();
+	
+	try {
+		BootNewStrategiesForContextState(
+			newStrategiesConf,
+			*this,
+			m_pimpl->m_state->subscriptionsManager,
+			m_pimpl->m_state->strategies,
+			m_pimpl->m_state->services,
+			m_pimpl->m_modulesDlls);
+	} catch (const Lib::Exception &ex) {
+		GetLog().Error(
+			"Failed to add new entities into engine context: \"%1%\".",
+			ex);
+		throw Exception("Failed to add new strategies into engine context");
+	}
+	m_pimpl->m_state->ReportState();
+
+	m_pimpl->m_state->subscriptionsManager.Activate();
+
+	ForEachMarketDataSource(
+		[&](MarketDataSource &source) -> bool {
+			try {
+				source.SubscribeToSecurities();
+			} catch (const Lib::Exception &ex) {
+				GetLog().Error(
+					"Failed to make market data subscription: \"%1%\".",
+					ex);
+				throw Exception("Failed to make market data subscription");
+			}
+			return true;
+		});
+
+}
+
+size_t Engine::Context::GetMarketDataSourcesCount() const {
+	return m_pimpl->m_marketDataSources.size();
+}
+
+const MarketDataSource & Engine::Context::GetMarketDataSource(
+				size_t index)
+			const {
+	return const_cast<Engine::Context *>(this)->GetMarketDataSource(index);
+}
+
+MarketDataSource & Engine::Context::GetMarketDataSource(size_t index) {
+	if (index >= m_pimpl->m_marketDataSources.size()) {
+		throw Exception("Market Data Source index is out of range");
+	}
+	return *m_pimpl->m_marketDataSources[index];
+}
+
+void Engine::Context::ForEachMarketDataSource(
+			const boost::function<bool (const MarketDataSource &)> &pred)
+		const {
+	foreach (const auto &source, m_pimpl->m_marketDataSources) {
+		if (!pred(*source)) {
+			return;
+		}
+	}
+}
+
+void Engine::Context::ForEachMarketDataSource(
+			const boost::function<bool (MarketDataSource &)> &pred) {
+	foreach (auto &source, m_pimpl->m_marketDataSources) {
+		if (!pred(*source)) {
+			return;
+		}
+	}
+}
+
+size_t Engine::Context::GetTradeSystemsCount() const {
+	return m_pimpl->m_tradeSystems.size();
+}
+
+TradeSystem & Engine::Context::GetTradeSystem(size_t index) {
+	if (index >= m_pimpl->m_tradeSystems.size()) {
+		throw Exception("Trade System index is out of range");
+	}
+	return *m_pimpl->m_tradeSystems[index].tradeSystem;
+}
+
+const TradeSystem & Engine::Context::GetTradeSystem(size_t index) const {
+	return const_cast<Context *>(this)->GetTradeSystem(index);
+}
+
+Security * Engine::Context::FindSecurity(const Symbol &symbol) {
+	//! @todo Wrong method implementation - symbol must says what MDS it uses
+	Security *result = nullptr;
+	ForEachMarketDataSource(
+		[&](MarketDataSource &source) -> bool {
+			result = source.FindSecurity(symbol);
+			return result ? false : true;
+		});
+	return result;
+}
+
+const Security * Engine::Context::FindSecurity(const Symbol &symbol) const {
+	return const_cast<Context *>(this)->FindSecurity(symbol);
+}
+
+//////////////////////////////////////////////////////////////////////////