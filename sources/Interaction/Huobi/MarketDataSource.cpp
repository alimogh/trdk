--- conflicted
+++ resolved
@@ -27,26 +27,7 @@
                                           std::string title,
                                           const ptr::ptree &conf)
     : Base(context, std::move(instanceName), std::move(title)),
-<<<<<<< HEAD
-      m_settings(conf, GetLog()),
-      m_session(CreateSession(m_settings, false)),
-      m_pollingTask(boost::make_unique<PollingTask>(m_settings.pollingSettings,
-                                                    GetLog())) {}
-
-Huobi::MarketDataSource::~MarketDataSource() {
-  try {
-    m_pollingTask.reset();
-  } catch (...) {
-    AssertFailNoException();
-    terminate();
-  }
-  // Each object, that implements CreateNewSecurityObject should wait for log
-  // flushing before destroying objects:
-  GetTradingLog().WaitForFlush();
-}
-=======
       m_settings(conf, GetLog()) {}
->>>>>>> 53c86a41
 
 boost::shared_ptr<trdk::MarketDataSource> CreateMarketDataSource(
     Context &context,
@@ -83,32 +64,6 @@
   m_symbolListHint = std::move(symbolListHint);
 }
 
-<<<<<<< HEAD
-void Huobi::MarketDataSource::SubscribeToSecurities() {
-  std::vector<
-      std::pair<boost::shared_ptr<Rest::Security>, boost::shared_ptr<Request>>>
-      requests;
-  for (const auto &security : m_securities) {
-    requests.emplace_back(std::make_pair(
-        security.second,
-        boost::make_shared<PublicRequest>(
-            "market/depth", "symbol=" + security.first + "&type=step1",
-            GetContext(), GetLog())));
-  }
-  requests.shrink_to_fit();
-  m_pollingTask->ReplaceTask(
-      "Prices", 1,
-      [this, requests]() {
-        for (const auto &request : requests) {
-          UpdatePrices(*request.first, *request.second);
-        }
-        return true;
-      },
-      m_settings.pollingSettings.GetPricesRequestFrequency(), false);
-}
-
-=======
->>>>>>> 53c86a41
 trdk::Security &Huobi::MarketDataSource::CreateNewSecurityObject(
     const Symbol &symbol) {
   const auto &product = m_products.find(symbol.GetSymbol());
@@ -234,10 +189,6 @@
   return std::make_pair(*price, *qty);
 }
 #pragma warning(pop)
-<<<<<<< HEAD
-}  // namespace
-=======
->>>>>>> 53c86a41
 
 }  // namespace
 
