/**************************************************************************
 *   Created: 2013/09/08 17:20:37
 *    Author: Eugene V. Palchukovsky
 *    E-mail: eugene@palchukovsky.com
 * -------------------------------------------------------------------
 *   Project: Trading Robot Development Kit
 *       URL: http://robotdk.com
 * Copyright: Eugene V. Palchukovsky
 **************************************************************************/


//////////////////////////////////////////////////////////////////////////
// Customization:

var branch = "DocFeels"
var productName	= "Trading Robot Development Kit"
var vendorName = "Eugene V. Palchukovsky"
var domain = "robotdk.com"
var licenseServiceSubdomain = "licensing"
var supportEmail = "support@" + domain
var copyright = "Copyright 2017 (C) " + vendorName + ", " + domain + ". All rights reserved."
var concurrencyProfileDebug = "PROFILE_RELAX"
var concurrencyProfileTest = "PROFILE_RELAX"
var concurrencyProfileRelease = "PROFILE_RELAX"
var requiredModules = [
	'Core'
	, 'Engine'
	, 'TestTradingSystems'
	, 'TestStrategy'
<<<<<<< HEAD
=======
	, 'MrigeshKejriwal'
	, 'DocFeels'
>>>>>>> 28d9d7d3
]

//////////////////////////////////////////////////////////////////////////

var shell = new ActiveXObject("WScript.Shell");
var fileSystem = new ActiveXObject("Scripting.FileSystemObject");
var inputFile = "";
var outputDir = "";

//////////////////////////////////////////////////////////////////////////

function GetArgs() {
	for (i = 0; i < WScript.Arguments.length; ++i) {
		var arg = WScript.Arguments(i);
		var opt = arg.substring(0, arg.indexOf("="));
		if (opt.length == 0) {
			return false;
		}
		if (opt == "InputFile") {
			inputFile = arg.substring(opt.length + 1, arg.length);
		} else if (opt == "OutputDir") {
			outputDir = arg.substring(opt.length + 1, arg.length);
		} else {
			return false;
		}
	}
	return inputFile != "" && outputDir != "";
}

function IsExistsInFile(filePath, line) {
	try {
		var f = fileSystem.OpenTextFile(filePath, 1, false);
		while (f.AtEndOfStream != true) {
			if (f.ReadLine() == line) {
				return true;
			}
		}
	} catch (e) {
		//...//
	}
	return false;
}

function GetVersion() {
	var f = fileSystem.OpenTextFile(inputFile, 1, false);
	if (f.AtEndOfStream != true) {
		var expression = /^\s*(\d+)\.(\d+)\.(\d+)\s*$/;
		var match = expression.exec(f.ReadLine());
		if (match) {
			var version = new Object;
			version.release = match[1];
			version.build = match[2];
			version.status = match[3];
			return version;
		} else {
			shell.Popup("Version compiling: could not parse version file.");
		}
	} else {
		shell.Popup("Version compiling: could not find version file.");
	}
	return null;
}

//////////////////////////////////////////////////////////////////////////

function CreateVersionCppHeaderFile() {

	var version = GetVersion();
	if (version == null) {
		return;
	}

	var versionReleaseLine		= "#define TRDK_VERSION_RELEASE\t" + version.release;
	var versionBuildLine		= "#define TRDK_VERSION_BUILD\t" + version.build;
	var versionStatusLine		= "#define TRDK_VERSION_STATUS\t" + version.status;

	var versionBranchLine		= "#define TRDK_VERSION_BRANCH\t\t\"" + branch + "\"";
	var versionBranchLineW		= "#define TRDK_VERSION_BRANCH_W\tL\"" + branch + "\"";

	var vendorLine				= "#define TRDK_VENDOR\t\t\"" + vendorName + "\"";
	var vendorLineW				= "#define TRDK_VENDOR_W\tL\"" + vendorName + "\"";

	var domainLine				= "#define TRDK_DOMAIN\t\t\"" + domain + "\"";
	var domainLineW				= "#define TRDK_DOMAIN_W\tL\"" + domain + "\"";

	var supportEmailLine		= "#define TRDK_SUPPORT_EMAIL\t\t\"" + supportEmail + "\"";
	var supportEmailLineW		= "#define TRDK_SUPPORT_EMAIL_W\tL\"" + supportEmail + "\"";

	var licenseServiceSubdomainLine = "#define TRDK_LICENSE_SERVICE_SUBDOMAIN\t\t\"" + licenseServiceSubdomain + "\"";
	var licenseServiceSubdomainLineW = "#define TRDK_LICENSE_SERVICE_SUBDOMAIN_W\tL\"" + licenseServiceSubdomain + "\"";
	
	var nameLine				= "#define TRDK_NAME\t\"" + productName + "\"";
	var nameLineW				= "#define TRDK_NAME_W\tL\"" + productName + "\"";
	
	var copyrightLine			= "#define TRDK_COPYRIGHT\t\t\"" + copyright + "\"";
	var copyrightLineW = "#define TRDK_COPYRIGHT_W\tL\"" + copyright + "\"";

	var concurrencyProfileLineDebug = "#define TRDK_CONCURRENCY_PROFILE_DEBUG (::trdk::Lib::Concurrency::" + concurrencyProfileDebug + ")"
	var concurrencyProfileLineTest = "#define TRDK_CONCURRENCY_PROFILE_TEST (::trdk::Lib::Concurrency::" + concurrencyProfileTest + ")"
	var concurrencyProfileLineRelease = "#define TRDK_CONCURRENCY_PROFILE_RELEASE (::trdk::Lib::Concurrency::" + concurrencyProfileRelease + ")"

	var requiredModulesLine = '';
	for (var i = 0; i < requiredModules.length; ++i) {
		requiredModulesLine += '"' + requiredModules[i] + '", ';
	}
	requiredModulesLine = '#define TRDK_GET_REQUIRED_MODUE_FILE_NAME_LIST() {' + requiredModulesLine + '};';

	var fullFileName = outputDir + "Version.h";
	if (
			IsExistsInFile(fullFileName, versionReleaseLine)
			&& IsExistsInFile(fullFileName, versionBuildLine)
			&& IsExistsInFile(fullFileName, versionStatusLine)
			&& IsExistsInFile(fullFileName, versionBranchLine)
			&& IsExistsInFile(fullFileName, vendorLine)
			&& IsExistsInFile(fullFileName, domainLine)
			&& IsExistsInFile(fullFileName, supportEmailLine)
			&& IsExistsInFile(fullFileName, licenseServiceSubdomainLine)
			&& IsExistsInFile(fullFileName, nameLine)
			&& IsExistsInFile(fullFileName, copyrightLine)
			&& IsExistsInFile(fullFileName, concurrencyProfileLineDebug)
			&& IsExistsInFile(fullFileName, concurrencyProfileLineTest)
			&& IsExistsInFile(fullFileName, concurrencyProfileLineRelease)
			&& IsExistsInFile(fullFileName, requiredModulesLine)) {
		return;
	}

	var f = fileSystem.CreateTextFile(fullFileName, true);
	f.WriteLine("");
	f.WriteLine("#pragma once");
	f.WriteLine("");
	f.WriteLine(versionReleaseLine);
	f.WriteLine(versionBuildLine);
	f.WriteLine(versionStatusLine);
	f.WriteLine("");
	f.WriteLine(versionBranchLine);
	f.WriteLine(versionBranchLineW);
	f.WriteLine("");
	f.WriteLine(vendorLine);
	f.WriteLine(vendorLineW);
	f.WriteLine("");
	f.WriteLine(domainLine);
	f.WriteLine(domainLineW);
	f.WriteLine("");
	f.WriteLine(supportEmailLine);
	f.WriteLine(supportEmailLineW);
	f.WriteLine("");
	f.WriteLine(licenseServiceSubdomainLine);
	f.WriteLine(licenseServiceSubdomainLineW);
	f.WriteLine("");
	f.WriteLine(nameLine);
	f.WriteLine(nameLineW);
	f.WriteLine("");
	f.WriteLine(copyrightLine);
	f.WriteLine(copyrightLineW);
	f.WriteLine("");
	f.WriteLine(concurrencyProfileLineDebug);
	f.WriteLine(concurrencyProfileLineTest);
	f.WriteLine(concurrencyProfileLineRelease);
	f.WriteLine("");
	f.WriteLine(requiredModulesLine);
	f.WriteLine("");

}

function CreateVersionCmdFile() {
	
	var version = GetVersion();
	if (version == null) {
		return;
	}

	var f = fileSystem.CreateTextFile(outputDir + "SetVersion.cmd", true);
	f.WriteLine("");
	f.WriteLine("set TrdkVersionRelease=" + version.release);
	f.WriteLine("set TrdkVersionBuild=" + version.build);
	f.WriteLine("set TrdkVersionStatus=" + version.status);
	f.WriteLine("set TrdkVersionBranch=" + branch);
	f.WriteLine("");
	f.WriteLine("set TrdkVersion=%TrdkVersionMajorHigh%.%TrdkVersionMajorLow%.%TrdkVersionMinorHigh%");
	f.WriteLine("set TrdkVersionFull=%TrdkVersionMajorHigh%.%TrdkVersionMajorLow%.%TrdkVersionMinorHigh%.%TrdkVersionMinorLow%");
	f.WriteLine("");
	f.WriteLine("set TrdkVendor=" + vendorName);
	f.WriteLine("set TrdkDomain=" + domain);
	f.WriteLine("set TrdkSupportEmail=" + supportEmail);
	f.WriteLine("set TrdkName=" + productName);

}

function main() {
	if (!GetArgs()) {
		shell.Popup("Version compiling: Wrong arguments!");
		return;
	}
	CreateVersionCppHeaderFile();
	CreateVersionCmdFile();
}

//////////////////////////////////////////////////////////////////////////

try {
	main();
} catch (e) {
	shell.Popup("Version compiling: " + e.message);
}

//////////////////////////////////////////////////////////////////////////<|MERGE_RESOLUTION|>--- conflicted
+++ resolved
@@ -26,12 +26,9 @@
 	'Core'
 	, 'Engine'
 	, 'TestTradingSystems'
+	, 'Services'
 	, 'TestStrategy'
-<<<<<<< HEAD
-=======
-	, 'MrigeshKejriwal'
 	, 'DocFeels'
->>>>>>> 28d9d7d3
 ]
 
 //////////////////////////////////////////////////////////////////////////
