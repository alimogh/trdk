--- conflicted
+++ resolved
@@ -28,13 +28,7 @@
 	'Core'
 	, 'Engine'
 	, 'FrontEnd'
-<<<<<<< HEAD
-=======
-	, 'Shell'
 	, 'Charts'
-	, 'TestTradingSystems'
-	, 'FixProtocol'
->>>>>>> a23636af
 	, 'Rest'
 	, 'ArbitrationAdvisor'
 	, 'MarketMaker'
