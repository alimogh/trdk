/**************************************************************************
 *   Created: 2013/09/08 17:20:37
 *    Author: Eugene V. Palchukovsky
 *    E-mail: eugene@palchukovsky.com
 * -------------------------------------------------------------------
 *   Project: Trading Robot Development Kit
 *       URL: http://robotdk.com
 * Copyright: Eugene V. Palchukovsky
 **************************************************************************/


//////////////////////////////////////////////////////////////////////////
// Customization:

var branch = "Brutus"
var productName	= "Trading Robot Development Kit"
var vendorName = "Eugene V. Palchukovsky"
var domain = "robotdk.com"
var licenseServiceSubdomain = "licensing"
var supportEmail = "support@" + domain
var copyright = "Copyright 2017 (C) " + vendorName + ", " + domain + ". All rights reserved."
var concurrencyProfileDebug = "PROFILE_RELAX"
var concurrencyProfileTest = "PROFILE_RELAX"
var concurrencyProfileRelease = "PROFILE_RELAX"
var requiredModules = [
	'Core'
	, 'Engine'
	, 'FrontEnd'
	, 'FixProtocol'
	, 'Rest'
	, 'TestStrategy'
<<<<<<< HEAD
=======
	, 'MrigeshKejriwal'
	, 'WilliamCarryStrategies'
	, 'WilliamCarryFrontEnd'
	, 'ArbitrationAdvisor'
>>>>>>> 2ede820b
]

//////////////////////////////////////////////////////////////////////////

var shell = new ActiveXObject("WScript.Shell");
var fileSystem = new ActiveXObject("Scripting.FileSystemObject");
var inputFile = "";
var outputDir = "";

//////////////////////////////////////////////////////////////////////////

function GetArgs() {
	for (i = 0; i < WScript.Arguments.length; ++i) {
		var arg = WScript.Arguments(i);
		var opt = arg.substring(0, arg.indexOf("="));
		if (opt.length == 0) {
			return false;
		}
		if (opt == "InputFile") {
			inputFile = arg.substring(opt.length + 1, arg.length);
		} else if (opt == "OutputDir") {
			outputDir = arg.substring(opt.length + 1, arg.length);
		} else {
			return false;
		}
	}
	return inputFile != "" && outputDir != "";
}

function IsExistsInFile(filePath, line) {
	try {
		var f = fileSystem.OpenTextFile(filePath, 1, false);
		while (f.AtEndOfStream != true) {
			if (f.ReadLine() == line) {
				return true;
			}
		}
	} catch (e) {
		//...//
	}
	return false;
}

function GetVersion() {
	var f = fileSystem.OpenTextFile(inputFile, 1, false);
	if (f.AtEndOfStream != true) {
		var expression = /^\s*(\d+)\.(\d+)\.(\d+)\s*$/;
		var match = expression.exec(f.ReadLine());
		if (match) {
			var version = new Object;
			version.release = match[1];
			version.build = match[2];
			version.status = match[3];
			return version;
		} else {
			shell.Popup("Version compiling: could not parse version file.");
		}
	} else {
		shell.Popup("Version compiling: could not find version file.");
	}
	return null;
}

//////////////////////////////////////////////////////////////////////////

function CreateVersionCppHeaderFile() {

	var version = GetVersion();
	if (version == null) {
		return;
	}

	var versionReleaseLine		= "#define TRDK_VERSION_RELEASE\t" + version.release;
	var versionBuildLine		= "#define TRDK_VERSION_BUILD\t" + version.build;
	var versionStatusLine		= "#define TRDK_VERSION_STATUS\t" + version.status;

	var versionBranchLine		= "#define TRDK_VERSION_BRANCH\t\t\"" + branch + "\"";
	var versionBranchLineW		= "#define TRDK_VERSION_BRANCH_W\tL\"" + branch + "\"";

	var vendorLine				= "#define TRDK_VENDOR\t\t\"" + vendorName + "\"";
	var vendorLineW				= "#define TRDK_VENDOR_W\tL\"" + vendorName + "\"";

	var domainLine				= "#define TRDK_DOMAIN\t\t\"" + domain + "\"";
	var domainLineW				= "#define TRDK_DOMAIN_W\tL\"" + domain + "\"";

	var supportEmailLine		= "#define TRDK_SUPPORT_EMAIL\t\t\"" + supportEmail + "\"";
	var supportEmailLineW		= "#define TRDK_SUPPORT_EMAIL_W\tL\"" + supportEmail + "\"";

	var licenseServiceSubdomainLine = "#define TRDK_LICENSE_SERVICE_SUBDOMAIN\t\t\"" + licenseServiceSubdomain + "\"";
	var licenseServiceSubdomainLineW = "#define TRDK_LICENSE_SERVICE_SUBDOMAIN_W\tL\"" + licenseServiceSubdomain + "\"";
	
	var nameLine				= "#define TRDK_NAME\t\"" + productName + "\"";
	var nameLineW				= "#define TRDK_NAME_W\tL\"" + productName + "\"";
	
	var copyrightLine			= "#define TRDK_COPYRIGHT\t\t\"" + copyright + "\"";
	var copyrightLineW = "#define TRDK_COPYRIGHT_W\tL\"" + copyright + "\"";

	var concurrencyProfileLineDebug = "#define TRDK_CONCURRENCY_PROFILE_DEBUG (::trdk::Lib::Concurrency::" + concurrencyProfileDebug + ")"
	var concurrencyProfileLineTest = "#define TRDK_CONCURRENCY_PROFILE_TEST (::trdk::Lib::Concurrency::" + concurrencyProfileTest + ")"
	var concurrencyProfileLineRelease = "#define TRDK_CONCURRENCY_PROFILE_RELEASE (::trdk::Lib::Concurrency::" + concurrencyProfileRelease + ")"

	var requiredModulesLine = '';
	for (var i = 0; i < requiredModules.length; ++i) {
		requiredModulesLine += '"' + requiredModules[i] + '", ';
	}
	requiredModulesLine = '#define TRDK_GET_REQUIRED_MODUE_FILE_NAME_LIST() {' + requiredModulesLine + '};';

	var fullFileName = outputDir + "Version.h";
	if (
			IsExistsInFile(fullFileName, versionReleaseLine)
			&& IsExistsInFile(fullFileName, versionBuildLine)
			&& IsExistsInFile(fullFileName, versionStatusLine)
			&& IsExistsInFile(fullFileName, versionBranchLine)
			&& IsExistsInFile(fullFileName, vendorLine)
			&& IsExistsInFile(fullFileName, domainLine)
			&& IsExistsInFile(fullFileName, supportEmailLine)
			&& IsExistsInFile(fullFileName, licenseServiceSubdomainLine)
			&& IsExistsInFile(fullFileName, nameLine)
			&& IsExistsInFile(fullFileName, copyrightLine)
			&& IsExistsInFile(fullFileName, concurrencyProfileLineDebug)
			&& IsExistsInFile(fullFileName, concurrencyProfileLineTest)
			&& IsExistsInFile(fullFileName, concurrencyProfileLineRelease)
			&& IsExistsInFile(fullFileName, requiredModulesLine)) {
		return;
	}

	var f = fileSystem.CreateTextFile(fullFileName, true);
	f.WriteLine("");
	f.WriteLine("#pragma once");
	f.WriteLine("");
	f.WriteLine(versionReleaseLine);
	f.WriteLine(versionBuildLine);
	f.WriteLine(versionStatusLine);
	f.WriteLine("");
	f.WriteLine(versionBranchLine);
	f.WriteLine(versionBranchLineW);
	f.WriteLine("");
	f.WriteLine(vendorLine);
	f.WriteLine(vendorLineW);
	f.WriteLine("");
	f.WriteLine(domainLine);
	f.WriteLine(domainLineW);
	f.WriteLine("");
	f.WriteLine(supportEmailLine);
	f.WriteLine(supportEmailLineW);
	f.WriteLine("");
	f.WriteLine(licenseServiceSubdomainLine);
	f.WriteLine(licenseServiceSubdomainLineW);
	f.WriteLine("");
	f.WriteLine(nameLine);
	f.WriteLine(nameLineW);
	f.WriteLine("");
	f.WriteLine(copyrightLine);
	f.WriteLine(copyrightLineW);
	f.WriteLine("");
	f.WriteLine(concurrencyProfileLineDebug);
	f.WriteLine(concurrencyProfileLineTest);
	f.WriteLine(concurrencyProfileLineRelease);
	f.WriteLine("");
	f.WriteLine(requiredModulesLine);
	f.WriteLine("");

}

function CreateVersionCmdFile() {
	
	var version = GetVersion();
	if (version == null) {
		return;
	}

	var f = fileSystem.CreateTextFile(outputDir + "SetVersion.cmd", true);
	f.WriteLine("");
	f.WriteLine("set TrdkVersionRelease=" + version.release);
	f.WriteLine("set TrdkVersionBuild=" + version.build);
	f.WriteLine("set TrdkVersionStatus=" + version.status);
	f.WriteLine("set TrdkVersionBranch=" + branch);
	f.WriteLine("");
	f.WriteLine("set TrdkVersion=%TrdkVersionMajorHigh%.%TrdkVersionMajorLow%.%TrdkVersionMinorHigh%");
	f.WriteLine("set TrdkVersionFull=%TrdkVersionMajorHigh%.%TrdkVersionMajorLow%.%TrdkVersionMinorHigh%.%TrdkVersionMinorLow%");
	f.WriteLine("");
	f.WriteLine("set TrdkVendor=" + vendorName);
	f.WriteLine("set TrdkDomain=" + domain);
	f.WriteLine("set TrdkSupportEmail=" + supportEmail);
	f.WriteLine("set TrdkName=" + productName);

}

function main() {
	if (!GetArgs()) {
		shell.Popup("Version compiling: Wrong arguments!");
		return;
	}
	CreateVersionCppHeaderFile();
	CreateVersionCmdFile();
}

//////////////////////////////////////////////////////////////////////////

try {
	main();
} catch (e) {
	shell.Popup("Version compiling: " + e.message);
}

//////////////////////////////////////////////////////////////////////////<|MERGE_RESOLUTION|>--- conflicted
+++ resolved
@@ -29,13 +29,7 @@
 	, 'FixProtocol'
 	, 'Rest'
 	, 'TestStrategy'
-<<<<<<< HEAD
-=======
-	, 'MrigeshKejriwal'
-	, 'WilliamCarryStrategies'
-	, 'WilliamCarryFrontEnd'
 	, 'ArbitrationAdvisor'
->>>>>>> 2ede820b
 ]
 
 //////////////////////////////////////////////////////////////////////////
