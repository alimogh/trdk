--- conflicted
+++ resolved
@@ -28,17 +28,7 @@
 	, 'FrontEnd'
 	, 'Shell'
 	, 'FixProtocol'
-<<<<<<< HEAD
-	, 'WilliamCarryStrategies'
-	, 'WilliamCarryFrontEnd'
-=======
-	, 'Rest'
-	, 'Services'
-	, 'TestStrategy'
-	, 'MrigeshKejriwal'
 	, 'WilliamCarry'
-	, 'ArbitrationAdvisor'
->>>>>>> 5d880b6d
 ]
 
 //////////////////////////////////////////////////////////////////////////
