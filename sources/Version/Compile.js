--- conflicted
+++ resolved
@@ -30,12 +30,7 @@
 	, 'FrontEnd'
 	, 'Charts'
 	, 'Rest'
-<<<<<<< HEAD
-=======
 	, 'Exmo'
-	, 'Services'
-	, 'TestStrategy'
->>>>>>> f10c3ea4
 	, 'ArbitrationAdvisor'
 	, 'MarketMaker'
 	, 'PingPong'
