--- conflicted
+++ resolved
@@ -20,11 +20,7 @@
     "Rest",
     "Exmo",
     "Huobi",
-<<<<<<< HEAD
-=======
     "Kraken",
-    "TestStrategy",
->>>>>>> d6a39983
     "ArbitrationAdvisor",
     "MarketMaker",
     "PingPong",
