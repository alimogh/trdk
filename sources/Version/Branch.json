{
  "name": "brutus",
  "productName": "Brutus",
  "productNameFile": "Brutus",
  "vendorName": "Eugene V. Palchukovsky",
  "domain": "robotdk.com",
  "licenseServiceSubdomain": "licensing",
  "supportEmail": "support@robotdk.com",
  "copyright": "Copyright 2018 (C) Eugene V. Palchukovsky, robotdk.com. All rights reserved.",
  "concurrencyProfileDebug": "PROFILE_RELAX",
  "concurrencyProfileTest": "PROFILE_RELAX",
  "concurrencyProfileRelease": "PROFILE_RELAX",
  "guaranteedUsageDaysNumber": 30,
  "numberOfDaysBeforeUsageStop": 75,
  "requiredModules": [
    "Core",
    "Engine",
    "FrontEnd",
    "Charts",
    "Rest",
    "Exmo",
<<<<<<< HEAD
=======
    "Huobi",
    "TestStrategy",
>>>>>>> 52bf9c4f
    "ArbitrationAdvisor",
    "MarketMaker",
    "PingPong"
  ]
}<|MERGE_RESOLUTION|>--- conflicted
+++ resolved
@@ -19,11 +19,7 @@
     "Charts",
     "Rest",
     "Exmo",
-<<<<<<< HEAD
-=======
     "Huobi",
-    "TestStrategy",
->>>>>>> 52bf9c4f
     "ArbitrationAdvisor",
     "MarketMaker",
     "PingPong"
