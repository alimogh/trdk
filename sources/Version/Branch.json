--- conflicted
+++ resolved
@@ -19,14 +19,8 @@
     "Charts",
     "Rest",
     "Exmo",
-<<<<<<< HEAD
-    "ArbitrationAdvisor"
-=======
     "Huobi",
     "ArbitrationAdvisor",
-    "MarketMaker",
-    "PingPong",
     "TriangularArbitrage"
->>>>>>> bc00fc18
   ]
 }